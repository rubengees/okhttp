/*
 *  Licensed to the Apache Software Foundation (ASF) under one or more
 *  contributor license agreements.  See the NOTICE file distributed with
 *  this work for additional information regarding copyright ownership.
 *  The ASF licenses this file to You under the Apache License, Version 2.0
 *  (the "License"); you may not use this file except in compliance with
 *  the License.  You may obtain a copy of the License at
 *
 *     http://www.apache.org/licenses/LICENSE-2.0
 *
 *  Unless required by applicable law or agreed to in writing, software
 *  distributed under the License is distributed on an "AS IS" BASIS,
 *  WITHOUT WARRANTIES OR CONDITIONS OF ANY KIND, either express or implied.
 *  See the License for the specific language governing permissions and
 *  limitations under the License.
 */
package okhttp3;

import java.util.concurrent.TimeUnit;
import okhttp3.internal.connection.RealConnectionPool;

/**
 * Manages reuse of HTTP and HTTP/2 connections for reduced network latency. HTTP requests that
 * share the same {@link Address} may share a {@link Connection}. This class implements the policy
 * of which connections to keep open for future use.
 */
public final class ConnectionPool {
<<<<<<< HEAD
  /**
   * Background threads are used to cleanup expired connections. There will be at most a single
   * thread running per connection pool. The thread pool executor permits the pool itself to be
   * garbage collected.
   */
  private static final Executor executor = new ThreadPoolExecutor(0 /* corePoolSize */,
      Integer.MAX_VALUE /* maximumPoolSize */, 60L /* keepAliveTime */, TimeUnit.SECONDS,
      new SynchronousQueue<Runnable>(), Util.threadFactory("OkHttp ConnectionPool", true));

  /** The maximum number of idle connections for each address. */
  private final int maxIdleConnections;
  private final long keepAliveDurationNs;
  private final Runnable cleanupRunnable = () -> {
    while (true) {
      long waitNanos = cleanup(System.nanoTime());
      if (waitNanos == -1) return;
      if (waitNanos > 0) {
        long waitMillis = waitNanos / 1000000L;
        waitNanos -= (waitMillis * 1000000L);
        synchronized (ConnectionPool.this) {
          try {
            ConnectionPool.this.wait(waitMillis, (int) waitNanos);
          } catch (InterruptedException ignored) {
          }
        }
      }
    }
  };

  private final Deque<RealConnection> connections = new ArrayDeque<>();
  final RouteDatabase routeDatabase = new RouteDatabase();
  boolean cleanupRunning;
=======
  final RealConnectionPool delegate;
>>>>>>> 36c70605

  /**
   * Create a new connection pool with tuning parameters appropriate for a single-user application.
   * The tuning parameters in this pool are subject to change in future OkHttp releases. Currently
   * this pool holds up to 5 idle connections which will be evicted after 5 minutes of inactivity.
   */
  public ConnectionPool() {
    this(5, 5, TimeUnit.MINUTES);
  }

  public ConnectionPool(int maxIdleConnections, long keepAliveDuration, TimeUnit timeUnit) {
    this.delegate = new RealConnectionPool(maxIdleConnections, keepAliveDuration, timeUnit);
  }

  /** Returns the number of idle connections in the pool. */
  public int idleConnectionCount() {
    return delegate.idleConnectionCount();
  }

  /** Returns total number of connections in the pool. */
<<<<<<< HEAD
  public synchronized int connectionCount() {
    return connections.size();
  }

  /**
   * Returns a recycled connection to {@code address}, or null if no such connection exists. The
   * route is null if the address has not yet been routed.
   */
  @Nullable RealConnection get(Address address, Transmitter transmitter, Route route) {
    assert (Thread.holdsLock(this));
    for (RealConnection connection : connections) {
      if (connection.isEligible(address, route)) {
        transmitter.acquire(connection, true);
        return connection;
      }
    }
    return null;
  }

  /**
   * Replaces the connection held by {@code streamAllocation} with a shared connection if possible.
   * This recovers when multiple multiplexed connections are created concurrently.
   */
  @Nullable Socket deduplicate(Address address, Transmitter transmitter) {
    assert (Thread.holdsLock(this));
    for (RealConnection connection : connections) {
      if (connection.isEligible(address, null)
          && connection.isMultiplexed()
          && connection != transmitter.connection()) {
        return transmitter.releaseAndAcquire(connection);
      }
    }
    return null;
  }

  void put(RealConnection connection) {
    assert (Thread.holdsLock(this));
    if (!cleanupRunning) {
      cleanupRunning = true;
      executor.execute(cleanupRunnable);
    }
    connections.add(connection);
  }

  /**
   * Notify this pool that {@code connection} has become idle. Returns true if the connection has
   * been removed from the pool and should be closed.
   */
  boolean connectionBecameIdle(RealConnection connection) {
    assert (Thread.holdsLock(this));
    if (connection.noNewStreams || maxIdleConnections == 0) {
      connections.remove(connection);
      return true;
    } else {
      notifyAll(); // Awake the cleanup thread: we may have exceeded the idle connection limit.
      return false;
    }
=======
  public int connectionCount() {
    return delegate.connectionCount();
>>>>>>> 36c70605
  }

  /** Close and remove all idle connections in the pool. */
  public void evictAll() {
    delegate.evictAll();
  }
}<|MERGE_RESOLUTION|>--- conflicted
+++ resolved
@@ -25,42 +25,7 @@
  * of which connections to keep open for future use.
  */
 public final class ConnectionPool {
-<<<<<<< HEAD
-  /**
-   * Background threads are used to cleanup expired connections. There will be at most a single
-   * thread running per connection pool. The thread pool executor permits the pool itself to be
-   * garbage collected.
-   */
-  private static final Executor executor = new ThreadPoolExecutor(0 /* corePoolSize */,
-      Integer.MAX_VALUE /* maximumPoolSize */, 60L /* keepAliveTime */, TimeUnit.SECONDS,
-      new SynchronousQueue<Runnable>(), Util.threadFactory("OkHttp ConnectionPool", true));
-
-  /** The maximum number of idle connections for each address. */
-  private final int maxIdleConnections;
-  private final long keepAliveDurationNs;
-  private final Runnable cleanupRunnable = () -> {
-    while (true) {
-      long waitNanos = cleanup(System.nanoTime());
-      if (waitNanos == -1) return;
-      if (waitNanos > 0) {
-        long waitMillis = waitNanos / 1000000L;
-        waitNanos -= (waitMillis * 1000000L);
-        synchronized (ConnectionPool.this) {
-          try {
-            ConnectionPool.this.wait(waitMillis, (int) waitNanos);
-          } catch (InterruptedException ignored) {
-          }
-        }
-      }
-    }
-  };
-
-  private final Deque<RealConnection> connections = new ArrayDeque<>();
-  final RouteDatabase routeDatabase = new RouteDatabase();
-  boolean cleanupRunning;
-=======
   final RealConnectionPool delegate;
->>>>>>> 36c70605
 
   /**
    * Create a new connection pool with tuning parameters appropriate for a single-user application.
@@ -81,68 +46,8 @@
   }
 
   /** Returns total number of connections in the pool. */
-<<<<<<< HEAD
-  public synchronized int connectionCount() {
-    return connections.size();
-  }
-
-  /**
-   * Returns a recycled connection to {@code address}, or null if no such connection exists. The
-   * route is null if the address has not yet been routed.
-   */
-  @Nullable RealConnection get(Address address, Transmitter transmitter, Route route) {
-    assert (Thread.holdsLock(this));
-    for (RealConnection connection : connections) {
-      if (connection.isEligible(address, route)) {
-        transmitter.acquire(connection, true);
-        return connection;
-      }
-    }
-    return null;
-  }
-
-  /**
-   * Replaces the connection held by {@code streamAllocation} with a shared connection if possible.
-   * This recovers when multiple multiplexed connections are created concurrently.
-   */
-  @Nullable Socket deduplicate(Address address, Transmitter transmitter) {
-    assert (Thread.holdsLock(this));
-    for (RealConnection connection : connections) {
-      if (connection.isEligible(address, null)
-          && connection.isMultiplexed()
-          && connection != transmitter.connection()) {
-        return transmitter.releaseAndAcquire(connection);
-      }
-    }
-    return null;
-  }
-
-  void put(RealConnection connection) {
-    assert (Thread.holdsLock(this));
-    if (!cleanupRunning) {
-      cleanupRunning = true;
-      executor.execute(cleanupRunnable);
-    }
-    connections.add(connection);
-  }
-
-  /**
-   * Notify this pool that {@code connection} has become idle. Returns true if the connection has
-   * been removed from the pool and should be closed.
-   */
-  boolean connectionBecameIdle(RealConnection connection) {
-    assert (Thread.holdsLock(this));
-    if (connection.noNewStreams || maxIdleConnections == 0) {
-      connections.remove(connection);
-      return true;
-    } else {
-      notifyAll(); // Awake the cleanup thread: we may have exceeded the idle connection limit.
-      return false;
-    }
-=======
   public int connectionCount() {
     return delegate.connectionCount();
->>>>>>> 36c70605
   }
 
   /** Close and remove all idle connections in the pool. */
