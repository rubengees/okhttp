--- conflicted
+++ resolved
@@ -189,11 +189,7 @@
 
       if (result == null) {
         // Attempt to get a connection from the pool.
-<<<<<<< HEAD
-        Internal.instance.get(connectionPool, address, this, null);
-=======
-        Internal.instance.acquire(connectionPool, address, transmitter, null);
->>>>>>> 6676f93c
+        Internal.instance.get(connectionPool, address, transmitter, null);
         if (connection != null) {
           foundPooledConnection = true;
           result = connection;
@@ -231,11 +227,7 @@
         List<Route> routes = routeSelection.getAll();
         for (int i = 0, size = routes.size(); i < size; i++) {
           Route route = routes.get(i);
-<<<<<<< HEAD
-          Internal.instance.get(connectionPool, address, this, route);
-=======
-          Internal.instance.acquire(connectionPool, address, transmitter, route);
->>>>>>> 6676f93c
+          Internal.instance.get(connectionPool, address, transmitter, route);
           if (connection != null) {
             foundPooledConnection = true;
             result = connection;
