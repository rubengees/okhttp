/*
 * Copyright (C) 2012 The Android Open Source Project
 *
 * Licensed under the Apache License, Version 2.0 (the "License");
 * you may not use this file except in compliance with the License.
 * You may obtain a copy of the License at
 *
 *      http://www.apache.org/licenses/LICENSE-2.0
 *
 * Unless required by applicable law or agreed to in writing, software
 * distributed under the License is distributed on an "AS IS" BASIS,
 * WITHOUT WARRANTIES OR CONDITIONS OF ANY KIND, either express or implied.
 * See the License for the specific language governing permissions and
 * limitations under the License.
 */
package okhttp3.internal;

import java.io.Closeable;
import java.io.IOException;
import java.io.InterruptedIOException;
import java.lang.reflect.InvocationTargetException;
import java.lang.reflect.Method;
import java.net.IDN;
import java.net.InetAddress;
import java.net.ServerSocket;
import java.net.Socket;
import java.net.UnknownHostException;
import java.nio.charset.Charset;
import java.security.AccessControlException;
import java.security.GeneralSecurityException;
import java.security.KeyStore;
import java.util.ArrayList;
import java.util.Arrays;
import java.util.Collections;
import java.util.Comparator;
import java.util.LinkedHashMap;
import java.util.List;
import java.util.Locale;
import java.util.Map;
import java.util.TimeZone;
import java.util.concurrent.ThreadFactory;
import java.util.concurrent.TimeUnit;
import java.util.regex.Pattern;
import javax.annotation.Nullable;
import javax.net.ssl.TrustManager;
import javax.net.ssl.TrustManagerFactory;
import javax.net.ssl.X509TrustManager;
import okhttp3.Headers;
import okhttp3.HttpUrl;
import okhttp3.RequestBody;
import okhttp3.ResponseBody;
import okhttp3.internal.http2.Header;
import okio.Buffer;
import okio.BufferedSource;
import okio.ByteString;
import okio.Options;
import okio.Source;

<<<<<<< HEAD
=======
import static java.nio.charset.StandardCharsets.UTF_16BE;
import static java.nio.charset.StandardCharsets.UTF_16LE;
import static java.nio.charset.StandardCharsets.UTF_8;
import static java.util.Arrays.asList;

>>>>>>> 028028b9
/** Junk drawer of utility methods. */
public final class Util {
  public static final byte[] EMPTY_BYTE_ARRAY = new byte[0];
  public static final String[] EMPTY_STRING_ARRAY = new String[0];
  public static final Headers EMPTY_HEADERS = Headers.of();

  public static final ResponseBody EMPTY_RESPONSE = ResponseBody.create(null, EMPTY_BYTE_ARRAY);
  public static final RequestBody EMPTY_REQUEST = RequestBody.create(null, EMPTY_BYTE_ARRAY);

  /** Byte order marks. */
  private static final Options UNICODE_BOMS = Options.of(
      ByteString.decodeHex("efbbbf"),   // UTF-8
      ByteString.decodeHex("feff"),     // UTF-16BE
      ByteString.decodeHex("fffe"),     // UTF-16LE
      ByteString.decodeHex("0000ffff"), // UTF-32BE
      ByteString.decodeHex("ffff0000")  // UTF-32LE
  );

  public static final Charset UTF_8 = Charset.forName("UTF-8");
  public static final Charset ISO_8859_1 = Charset.forName("ISO-8859-1");
  private static final Charset UTF_16_BE = Charset.forName("UTF-16BE");
  private static final Charset UTF_16_LE = Charset.forName("UTF-16LE");
  private static final Charset UTF_32BE = Charset.forName("UTF-32BE");
  private static final Charset UTF_32LE = Charset.forName("UTF-32LE");

  /** GMT and UTC are equivalent for our purposes. */
  public static final TimeZone UTC = TimeZone.getTimeZone("GMT");

  public static final Comparator<String> NATURAL_ORDER = String::compareTo;

  private static final Method addSuppressedExceptionMethod;

  static {
    Method m;
    try {
      m = Throwable.class.getDeclaredMethod("addSuppressed", Throwable.class);
    } catch (Exception e) {
      m = null;
    }
    addSuppressedExceptionMethod = m;
  }

  public static void addSuppressedIfPossible(Throwable e, Throwable suppressed) {
    if (addSuppressedExceptionMethod != null) {
      try {
        addSuppressedExceptionMethod.invoke(e, suppressed);
      } catch (InvocationTargetException | IllegalAccessException ignored) {
      }
    }
  }

  /**
   * Quick and dirty pattern to differentiate IP addresses from hostnames. This is an approximation
   * of Android's private InetAddress#isNumeric API.
   *
   * <p>This matches IPv6 addresses as a hex string containing at least one colon, and possibly
   * including dots after the first colon. It matches IPv4 addresses as strings containing only
   * decimal digits and dots. This pattern matches strings like "a:.23" and "54" that are neither IP
   * addresses nor hostnames; they will be verified as IP addresses (which is a more strict
   * verification).
   */
  private static final Pattern VERIFY_AS_IP_ADDRESS = Pattern.compile(
      "([0-9a-fA-F]*:[0-9a-fA-F:.]*)|([\\d.]+)");

  private Util() {
  }

  public static void checkOffsetAndCount(long arrayLength, long offset, long count) {
    if ((offset | count) < 0 || offset > arrayLength || arrayLength - offset < count) {
      throw new ArrayIndexOutOfBoundsException();
    }
  }

  /** Returns true if two possibly-null objects are equal. */
  public static boolean equal(Object a, Object b) {
    return a == b || (a != null && a.equals(b));
  }

  /**
   * Closes {@code closeable}, ignoring any checked exceptions. Does nothing if {@code closeable} is
   * null.
   */
  public static void closeQuietly(Closeable closeable) {
    if (closeable != null) {
      try {
        closeable.close();
      } catch (RuntimeException rethrown) {
        throw rethrown;
      } catch (Exception ignored) {
      }
    }
  }

  /**
   * Closes {@code socket}, ignoring any checked exceptions. Does nothing if {@code socket} is
   * null.
   */
  public static void closeQuietly(Socket socket) {
    if (socket != null) {
      try {
        socket.close();
      } catch (AssertionError e) {
        if (!isAndroidGetsocknameError(e)) throw e;
      } catch (RuntimeException rethrown) {
        throw rethrown;
      } catch (Exception ignored) {
      }
    }
  }

  /**
   * Closes {@code serverSocket}, ignoring any checked exceptions. Does nothing if {@code
   * serverSocket} is null.
   */
  public static void closeQuietly(ServerSocket serverSocket) {
    if (serverSocket != null) {
      try {
        serverSocket.close();
      } catch (RuntimeException rethrown) {
        throw rethrown;
      } catch (Exception ignored) {
      }
    }
  }

  /**
   * Attempts to exhaust {@code source}, returning true if successful. This is useful when reading a
   * complete source is helpful, such as when doing so completes a cache body or frees a socket
   * connection for reuse.
   */
  public static boolean discard(Source source, int timeout, TimeUnit timeUnit) {
    try {
      return skipAll(source, timeout, timeUnit);
    } catch (IOException e) {
      return false;
    }
  }

  /**
   * Reads until {@code in} is exhausted or the deadline has been reached. This is careful to not
   * extend the deadline if one exists already.
   */
  public static boolean skipAll(Source source, int duration, TimeUnit timeUnit) throws IOException {
    long now = System.nanoTime();
    long originalDuration = source.timeout().hasDeadline()
        ? source.timeout().deadlineNanoTime() - now
        : Long.MAX_VALUE;
    source.timeout().deadlineNanoTime(now + Math.min(originalDuration, timeUnit.toNanos(duration)));
    try {
      Buffer skipBuffer = new Buffer();
      while (source.read(skipBuffer, 8192) != -1) {
        skipBuffer.clear();
      }
      return true; // Success! The source has been exhausted.
    } catch (InterruptedIOException e) {
      return false; // We ran out of time before exhausting the source.
    } finally {
      if (originalDuration == Long.MAX_VALUE) {
        source.timeout().clearDeadline();
      } else {
        source.timeout().deadlineNanoTime(now + originalDuration);
      }
    }
  }

  /** Returns an immutable copy of {@code list}. */
  public static <T> List<T> immutableList(List<T> list) {
    return Collections.unmodifiableList(new ArrayList<>(list));
  }

  /** Returns an immutable copy of {@code map}. */
  public static <K, V> Map<K, V> immutableMap(Map<K, V> map) {
    return map.isEmpty()
        ? Collections.emptyMap()
        : Collections.unmodifiableMap(new LinkedHashMap<>(map));
  }

  /** Returns an immutable list containing {@code elements}. */
  public static <T> List<T> immutableList(T... elements) {
    return Collections.unmodifiableList(asList(elements.clone()));
  }

  public static ThreadFactory threadFactory(String name, boolean daemon) {
    return runnable -> {
      Thread result = new Thread(runnable, name);
      result.setDaemon(daemon);
      return result;
    };
  }

  /**
   * Returns an array containing only elements found in {@code first} and also in {@code
   * second}. The returned elements are in the same order as in {@code first}.
   */
  @SuppressWarnings("unchecked")
  public static String[] intersect(
      Comparator<? super String> comparator, String[] first, String[] second) {
    List<String> result = new ArrayList<>();
    for (String a : first) {
      for (String b : second) {
        if (comparator.compare(a, b) == 0) {
          result.add(a);
          break;
        }
      }
    }
    return result.toArray(new String[result.size()]);
  }

  /**
   * Returns true if there is an element in {@code first} that is also in {@code second}. This
   * method terminates if any intersection is found. The sizes of both arguments are assumed to be
   * so small, and the likelihood of an intersection so great, that it is not worth the CPU cost of
   * sorting or the memory cost of hashing.
   */
  public static boolean nonEmptyIntersection(
      Comparator<String> comparator, String[] first, String[] second) {
    if (first == null || second == null || first.length == 0 || second.length == 0) {
      return false;
    }
    for (String a : first) {
      for (String b : second) {
        if (comparator.compare(a, b) == 0) {
          return true;
        }
      }
    }
    return false;
  }

  public static String hostHeader(HttpUrl url, boolean includeDefaultPort) {
    String host = url.host().contains(":")
        ? "[" + url.host() + "]"
        : url.host();
    return includeDefaultPort || url.port() != HttpUrl.defaultPort(url.scheme())
        ? host + ":" + url.port()
        : host;
  }

  /**
   * Returns true if {@code e} is due to a firmware bug fixed after Android 4.2.2.
   * https://code.google.com/p/android/issues/detail?id=54072
   */
  public static boolean isAndroidGetsocknameError(AssertionError e) {
    return e.getCause() != null && e.getMessage() != null
        && e.getMessage().contains("getsockname failed");
  }

  public static int indexOf(Comparator<String> comparator, String[] array, String value) {
    for (int i = 0, size = array.length; i < size; i++) {
      if (comparator.compare(array[i], value) == 0) return i;
    }
    return -1;
  }

  public static String[] concat(String[] array, String value) {
    String[] result = new String[array.length + 1];
    System.arraycopy(array, 0, result, 0, array.length);
    result[result.length - 1] = value;
    return result;
  }

  /**
   * Increments {@code pos} until {@code input[pos]} is not ASCII whitespace. Stops at {@code
   * limit}.
   */
  public static int skipLeadingAsciiWhitespace(String input, int pos, int limit) {
    for (int i = pos; i < limit; i++) {
      switch (input.charAt(i)) {
        case '\t':
        case '\n':
        case '\f':
        case '\r':
        case ' ':
          continue;
        default:
          return i;
      }
    }
    return limit;
  }

  /**
   * Decrements {@code limit} until {@code input[limit - 1]} is not ASCII whitespace. Stops at
   * {@code pos}.
   */
  public static int skipTrailingAsciiWhitespace(String input, int pos, int limit) {
    for (int i = limit - 1; i >= pos; i--) {
      switch (input.charAt(i)) {
        case '\t':
        case '\n':
        case '\f':
        case '\r':
        case ' ':
          continue;
        default:
          return i + 1;
      }
    }
    return pos;
  }

  /** Equivalent to {@code string.substring(pos, limit).trim()}. */
  public static String trimSubstring(String string, int pos, int limit) {
    int start = skipLeadingAsciiWhitespace(string, pos, limit);
    int end = skipTrailingAsciiWhitespace(string, start, limit);
    return string.substring(start, end);
  }

  /**
   * Returns the index of the first character in {@code input} that contains a character in {@code
   * delimiters}. Returns limit if there is no such character.
   */
  public static int delimiterOffset(String input, int pos, int limit, String delimiters) {
    for (int i = pos; i < limit; i++) {
      if (delimiters.indexOf(input.charAt(i)) != -1) return i;
    }
    return limit;
  }

  /**
   * Returns the index of the first character in {@code input} that is {@code delimiter}. Returns
   * limit if there is no such character.
   */
  public static int delimiterOffset(String input, int pos, int limit, char delimiter) {
    for (int i = pos; i < limit; i++) {
      if (input.charAt(i) == delimiter) return i;
    }
    return limit;
  }

  /**
   * If {@code host} is an IP address, this returns the IP address in canonical form.
   *
   * <p>Otherwise this performs IDN ToASCII encoding and canonicalize the result to lowercase. For
   * example this converts {@code ☃.net} to {@code xn--n3h.net}, and {@code WwW.GoOgLe.cOm} to
   * {@code www.google.com}. {@code null} will be returned if the host cannot be ToASCII encoded or
   * if the result contains unsupported ASCII characters.
   */
  public static String canonicalizeHost(String host) {
    // If the input contains a :, it’s an IPv6 address.
    if (host.contains(":")) {
      // If the input is encased in square braces "[...]", drop 'em.
      InetAddress inetAddress = host.startsWith("[") && host.endsWith("]")
          ? decodeIpv6(host, 1, host.length() - 1)
          : decodeIpv6(host, 0, host.length());
      if (inetAddress == null) return null;
      byte[] address = inetAddress.getAddress();
      if (address.length == 16) return inet6AddressToAscii(address);
      if (address.length == 4) return inetAddress.getHostAddress(); // An IPv4-mapped IPv6 address.
      throw new AssertionError("Invalid IPv6 address: '" + host + "'");
    }

    try {
      String result = IDN.toASCII(host).toLowerCase(Locale.US);
      if (result.isEmpty()) return null;

      // Confirm that the IDN ToASCII result doesn't contain any illegal characters.
      if (containsInvalidHostnameAsciiCodes(result)) {
        return null;
      }
      // TODO: implement all label limits.
      return result;
    } catch (IllegalArgumentException e) {
      return null;
    }
  }

  private static boolean containsInvalidHostnameAsciiCodes(String hostnameAscii) {
    for (int i = 0; i < hostnameAscii.length(); i++) {
      char c = hostnameAscii.charAt(i);
      // The WHATWG Host parsing rules accepts some character codes which are invalid by
      // definition for OkHttp's host header checks (and the WHATWG Host syntax definition). Here
      // we rule out characters that would cause problems in host headers.
      if (c <= '\u001f' || c >= '\u007f') {
        return true;
      }
      // Check for the characters mentioned in the WHATWG Host parsing spec:
      // U+0000, U+0009, U+000A, U+000D, U+0020, "#", "%", "/", ":", "?", "@", "[", "\", and "]"
      // (excluding the characters covered above).
      if (" #%/:?@[\\]".indexOf(c) != -1) {
        return true;
      }
    }
    return false;
  }

  /**
   * Returns the index of the first character in {@code input} that is either a control character
   * (like {@code \u0000 or \n}) or a non-ASCII character. Returns -1 if {@code input} has no such
   * characters.
   */
  public static int indexOfControlOrNonAscii(String input) {
    for (int i = 0, length = input.length(); i < length; i++) {
      char c = input.charAt(i);
      if (c <= '\u001f' || c >= '\u007f') {
        return i;
      }
    }
    return -1;
  }

  /** Returns true if {@code host} is not a host name and might be an IP address. */
  public static boolean verifyAsIpAddress(String host) {
    return VERIFY_AS_IP_ADDRESS.matcher(host).matches();
  }

  /** Returns a {@link Locale#US} formatted {@link String}. */
  public static String format(String format, Object... args) {
    return String.format(Locale.US, format, args);
  }

  public static Charset bomAwareCharset(BufferedSource source, Charset charset) throws IOException {
    switch (source.select(UNICODE_BOMS)) {
      case 0: return UTF_8;
      case 1: return UTF_16_BE;
      case 2: return UTF_16_LE;
      case 3: return UTF_32BE;
      case 4: return UTF_32LE;
      case -1: return charset;
      default: throw new AssertionError();
    }
  }

  public static int checkDuration(String name, long duration, TimeUnit unit) {
    if (duration < 0) throw new IllegalArgumentException(name + " < 0");
    if (unit == null) throw new NullPointerException("unit == null");
    long millis = unit.toMillis(duration);
    if (millis > Integer.MAX_VALUE) throw new IllegalArgumentException(name + " too large.");
    if (millis == 0 && duration > 0) throw new IllegalArgumentException(name + " too small.");
    return (int) millis;
  }

  public static AssertionError assertionError(String message, Exception e) {
    AssertionError assertionError = new AssertionError(message);
    try {
      assertionError.initCause(e);
    } catch (IllegalStateException ise) {
      // ignored, shouldn't happen
    }
    return assertionError;
  }

  public static int decodeHexDigit(char c) {
    if (c >= '0' && c <= '9') return c - '0';
    if (c >= 'a' && c <= 'f') return c - 'a' + 10;
    if (c >= 'A' && c <= 'F') return c - 'A' + 10;
    return -1;
  }

  /** Decodes an IPv6 address like 1111:2222:3333:4444:5555:6666:7777:8888 or ::1. */
  private static @Nullable InetAddress decodeIpv6(String input, int pos, int limit) {
    byte[] address = new byte[16];
    int b = 0;
    int compress = -1;
    int groupOffset = -1;

    for (int i = pos; i < limit; ) {
      if (b == address.length) return null; // Too many groups.

      // Read a delimiter.
      if (i + 2 <= limit && input.regionMatches(i, "::", 0, 2)) {
        // Compression "::" delimiter, which is anywhere in the input, including its prefix.
        if (compress != -1) return null; // Multiple "::" delimiters.
        i += 2;
        b += 2;
        compress = b;
        if (i == limit) break;
      } else if (b != 0) {
        // Group separator ":" delimiter.
        if (input.regionMatches(i, ":", 0, 1)) {
          i++;
        } else if (input.regionMatches(i, ".", 0, 1)) {
          // If we see a '.', rewind to the beginning of the previous group and parse as IPv4.
          if (!decodeIpv4Suffix(input, groupOffset, limit, address, b - 2)) return null;
          b += 2; // We rewound two bytes and then added four.
          break;
        } else {
          return null; // Wrong delimiter.
        }
      }

      // Read a group, one to four hex digits.
      int value = 0;
      groupOffset = i;
      for (; i < limit; i++) {
        char c = input.charAt(i);
        int hexDigit = decodeHexDigit(c);
        if (hexDigit == -1) break;
        value = (value << 4) + hexDigit;
      }
      int groupLength = i - groupOffset;
      if (groupLength == 0 || groupLength > 4) return null; // Group is the wrong size.

      // We've successfully read a group. Assign its value to our byte array.
      address[b++] = (byte) ((value >>> 8) & 0xff);
      address[b++] = (byte) (value & 0xff);
    }

    // All done. If compression happened, we need to move bytes to the right place in the
    // address. Here's a sample:
    //
    //      input: "1111:2222:3333::7777:8888"
    //     before: { 11, 11, 22, 22, 33, 33, 00, 00, 77, 77, 88, 88, 00, 00, 00, 00  }
    //   compress: 6
    //          b: 10
    //      after: { 11, 11, 22, 22, 33, 33, 00, 00, 00, 00, 00, 00, 77, 77, 88, 88 }
    //
    if (b != address.length) {
      if (compress == -1) return null; // Address didn't have compression or enough groups.
      System.arraycopy(address, compress, address, address.length - (b - compress), b - compress);
      Arrays.fill(address, compress, compress + (address.length - b), (byte) 0);
    }

    try {
      return InetAddress.getByAddress(address);
    } catch (UnknownHostException e) {
      throw new AssertionError();
    }
  }

  /** Decodes an IPv4 address suffix of an IPv6 address, like 1111::5555:6666:192.168.0.1. */
  private static boolean decodeIpv4Suffix(
      String input, int pos, int limit, byte[] address, int addressOffset) {
    int b = addressOffset;

    for (int i = pos; i < limit; ) {
      if (b == address.length) return false; // Too many groups.

      // Read a delimiter.
      if (b != addressOffset) {
        if (input.charAt(i) != '.') return false; // Wrong delimiter.
        i++;
      }

      // Read 1 or more decimal digits for a value in 0..255.
      int value = 0;
      int groupOffset = i;
      for (; i < limit; i++) {
        char c = input.charAt(i);
        if (c < '0' || c > '9') break;
        if (value == 0 && groupOffset != i) return false; // Reject unnecessary leading '0's.
        value = (value * 10) + c - '0';
        if (value > 255) return false; // Value out of range.
      }
      int groupLength = i - groupOffset;
      if (groupLength == 0) return false; // No digits.

      // We've successfully read a byte.
      address[b++] = (byte) value;
    }

    if (b != addressOffset + 4) return false; // Too few groups. We wanted exactly four.
    return true; // Success.
  }

  /** Encodes an IPv6 address in canonical form according to RFC 5952. */
  private static String inet6AddressToAscii(byte[] address) {
    // Go through the address looking for the longest run of 0s. Each group is 2-bytes.
    // A run must be longer than one group (section 4.2.2).
    // If there are multiple equal runs, the first one must be used (section 4.2.3).
    int longestRunOffset = -1;
    int longestRunLength = 0;
    for (int i = 0; i < address.length; i += 2) {
      int currentRunOffset = i;
      while (i < 16 && address[i] == 0 && address[i + 1] == 0) {
        i += 2;
      }
      int currentRunLength = i - currentRunOffset;
      if (currentRunLength > longestRunLength && currentRunLength >= 4) {
        longestRunOffset = currentRunOffset;
        longestRunLength = currentRunLength;
      }
    }

    // Emit each 2-byte group in hex, separated by ':'. The longest run of zeroes is "::".
    Buffer result = new Buffer();
    for (int i = 0; i < address.length; ) {
      if (i == longestRunOffset) {
        result.writeByte(':');
        i += longestRunLength;
        if (i == 16) result.writeByte(':');
      } else {
        if (i > 0) result.writeByte(':');
        int group = (address[i] & 0xff) << 8 | address[i + 1] & 0xff;
        result.writeHexadecimalUnsignedLong(group);
        i += 2;
      }
    }
    return result.readUtf8();
  }

  public static X509TrustManager platformTrustManager() {
    try {
      TrustManagerFactory trustManagerFactory = TrustManagerFactory.getInstance(
          TrustManagerFactory.getDefaultAlgorithm());
      trustManagerFactory.init((KeyStore) null);
      TrustManager[] trustManagers = trustManagerFactory.getTrustManagers();
      if (trustManagers.length != 1 || !(trustManagers[0] instanceof X509TrustManager)) {
        throw new IllegalStateException("Unexpected default trust managers:"
            + Arrays.toString(trustManagers));
      }
      return (X509TrustManager) trustManagers[0];
    } catch (GeneralSecurityException e) {
      throw assertionError("No System TLS", e); // The system has no TLS. Just give up.
    }
  }

  public static Headers toHeaders(List<Header> headerBlock) {
    Headers.Builder builder = new Headers.Builder();
    for (Header header : headerBlock) {
      Internal.instance.addLenient(builder, header.name.utf8(), header.value.utf8());
    }
    return builder.build();
  }

  public static List<Header> toHeaderBlock(Headers headers) {
    List<Header> result = new ArrayList<>();
    for (int i = 0; i < headers.size(); i++) {
      result.add(new Header(headers.name(i), headers.value(i)));
    }
    return result;
  }

  /**
   * Returns the system property, or defaultValue if the system property is null or
   * cannot be read (e.g. because of security policy restrictions).
   */
  public static String getSystemProperty(String key, @Nullable String defaultValue) {
    String value;
    try {
      value = System.getProperty(key);
    } catch (AccessControlException ex) {
      return defaultValue;
    }
    return value != null ? value : defaultValue;
  }

  /** Returns true if an HTTP request for {@code a} and {@code b} can reuse a connection. */
  public static boolean sameConnection(HttpUrl a, HttpUrl b) {
    return a.host().equals(b.host())
        && a.port() == b.port()
        && a.scheme().equals(b.scheme());
  }
}<|MERGE_RESOLUTION|>--- conflicted
+++ resolved
@@ -56,14 +56,8 @@
 import okio.Options;
 import okio.Source;
 
-<<<<<<< HEAD
-=======
-import static java.nio.charset.StandardCharsets.UTF_16BE;
-import static java.nio.charset.StandardCharsets.UTF_16LE;
-import static java.nio.charset.StandardCharsets.UTF_8;
 import static java.util.Arrays.asList;
 
->>>>>>> 028028b9
 /** Junk drawer of utility methods. */
 public final class Util {
   public static final byte[] EMPTY_BYTE_ARRAY = new byte[0];
