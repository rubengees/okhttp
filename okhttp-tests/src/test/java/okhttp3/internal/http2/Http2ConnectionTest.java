--- conflicted
+++ resolved
@@ -57,15 +57,10 @@
 import static okhttp3.internal.http2.Settings.INITIAL_WINDOW_SIZE;
 import static okhttp3.internal.http2.Settings.MAX_CONCURRENT_STREAMS;
 import static okhttp3.internal.http2.Settings.MAX_FRAME_SIZE;
-<<<<<<< HEAD
-import static org.junit.Assert.assertEquals;
-import static org.junit.Assert.assertFalse;
-import static org.junit.Assert.assertTrue;
-=======
 import static org.assertj.core.api.Assertions.assertThat;
 import static org.assertj.core.data.Offset.offset;
 import static org.junit.Assert.assertArrayEquals;
->>>>>>> 028028b9
+import static org.junit.Assert.assertTrue;
 import static org.junit.Assert.fail;
 
 public final class Http2ConnectionTest {
@@ -201,23 +196,13 @@
     InFrame headers = peer.takeFrame();
     assertThat(headers.type).isEqualTo(Http2.TYPE_HEADERS);
     InFrame data1 = peer.takeFrame();
-<<<<<<< HEAD
-    assertEquals(Http2.TYPE_DATA, data1.type);
-    assertEquals(3, data1.streamId);
-    assertTrue(Arrays.equals("abcde".getBytes(UTF_8), data1.data));
-    InFrame data2 = peer.takeFrame();
-    assertEquals(Http2.TYPE_DATA, data2.type);
-    assertEquals(3, data2.streamId);
-    assertTrue(Arrays.equals("fghi".getBytes(UTF_8), data2.data));
-=======
     assertThat(data1.type).isEqualTo(Http2.TYPE_DATA);
     assertThat(data1.streamId).isEqualTo(3);
-    assertArrayEquals("abcde".getBytes(UTF_8), data1.data);
+    assertTrue(Arrays.equals("abcde".getBytes(UTF_8), data1.data));
     InFrame data2 = peer.takeFrame();
     assertThat(data2.type).isEqualTo(Http2.TYPE_DATA);
     assertThat(data2.streamId).isEqualTo(3);
-    assertArrayEquals("fghi".getBytes(UTF_8), data2.data);
->>>>>>> 028028b9
+    assertTrue(Arrays.equals("fghi".getBytes(UTF_8), data2.data));
   }
 
   /**
@@ -299,15 +284,9 @@
     InFrame ping = peer.takeFrame();
     assertThat(ping.type).isEqualTo(Http2.TYPE_PING);
     InFrame data1 = peer.takeFrame();
-<<<<<<< HEAD
-    assertEquals(Http2.TYPE_DATA, data1.type);
-    assertEquals(3, data1.streamId);
-    assertTrue(Arrays.equals("abcdef".getBytes(UTF_8), data1.data));
-=======
     assertThat(data1.type).isEqualTo(Http2.TYPE_DATA);
     assertThat(data1.streamId).isEqualTo(3);
-    assertArrayEquals("abcdef".getBytes(UTF_8), data1.data);
->>>>>>> 028028b9
+    assertTrue(Arrays.equals("abcdef".getBytes(UTF_8), data1.data));
   }
 
   @Test public void readSendsWindowUpdateHttp2() throws Exception {
@@ -658,15 +637,6 @@
     InFrame headers1 = peer.takeFrame();
     assertThat(headers1.type).isEqualTo(Http2.TYPE_HEADERS);
     InFrame data1 = peer.takeFrame();
-<<<<<<< HEAD
-    assertEquals(Http2.TYPE_DATA, data1.type);
-    assertEquals(3, data1.streamId);
-    assertTrue(Arrays.equals("abcdefghi".getBytes(UTF_8), data1.data));
-    assertEquals(false, data1.inFinished);
-    InFrame headers2 = peer.takeFrame();
-    assertEquals(Http2.TYPE_HEADERS, headers2.type);
-    assertEquals(true, headers2.inFinished);
-=======
     assertThat(data1.type).isEqualTo(Http2.TYPE_DATA);
     assertThat(data1.streamId).isEqualTo(3);
     assertArrayEquals("abcdefghi".getBytes(UTF_8), data1.data);
@@ -674,7 +644,6 @@
     InFrame headers2 = peer.takeFrame();
     assertThat(headers2.type).isEqualTo(Http2.TYPE_HEADERS);
     assertThat(headers2.inFinished).isTrue();
->>>>>>> 028028b9
   }
 
   @Test public void clientCannotReadTrailersWithoutExhaustingStream() throws Exception {
@@ -1146,13 +1115,8 @@
     assertThat(synStream.inFinished).isFalse();
     assertThat(synStream.outFinished).isFalse();
     InFrame data = peer.takeFrame();
-<<<<<<< HEAD
-    assertEquals(Http2.TYPE_DATA, data.type);
+    assertThat(data.type).isEqualTo(Http2.TYPE_DATA);
     assertTrue(Arrays.equals("square".getBytes(UTF_8), data.data));
-=======
-    assertThat(data.type).isEqualTo(Http2.TYPE_DATA);
-    assertArrayEquals("square".getBytes(UTF_8), data.data);
->>>>>>> 028028b9
     InFrame fin = peer.takeFrame();
     assertThat(fin.type).isEqualTo(Http2.TYPE_DATA);
     assertThat(fin.inFinished).isTrue();
@@ -1346,15 +1310,9 @@
     InFrame ping = peer.takeFrame();
     assertThat(ping.type).isEqualTo(Http2.TYPE_PING);
     InFrame data1 = peer.takeFrame();
-<<<<<<< HEAD
-    assertEquals(Http2.TYPE_DATA, data1.type);
-    assertEquals(3, data1.streamId);
-    assertTrue(Arrays.equals("abcdef".getBytes(UTF_8), data1.data));
-=======
     assertThat(data1.type).isEqualTo(Http2.TYPE_DATA);
     assertThat(data1.streamId).isEqualTo(3);
-    assertArrayEquals("abcdef".getBytes(UTF_8), data1.data);
->>>>>>> 028028b9
+    assertTrue(Arrays.equals("abcdef".getBytes(UTF_8), data1.data));
   }
 
   @Test public void sendGoAway() throws Exception {
@@ -1607,15 +1565,9 @@
     // verify the peer received one incoming frame
     assertThat(peer.takeFrame().type).isEqualTo(Http2.TYPE_HEADERS);
     InFrame data = peer.takeFrame();
-<<<<<<< HEAD
-    assertEquals(Http2.TYPE_DATA, data.type);
+    assertThat(data.type).isEqualTo(Http2.TYPE_DATA);
     assertTrue(Arrays.equals("abcdefghij".getBytes(UTF_8), data.data));
-    assertTrue(data.inFinished);
-=======
-    assertThat(data.type).isEqualTo(Http2.TYPE_DATA);
-    assertArrayEquals("abcdefghij".getBytes(UTF_8), data.data);
     assertThat(data.inFinished).isTrue();
->>>>>>> 028028b9
   }
 
   @Test public void headers() throws Exception {
