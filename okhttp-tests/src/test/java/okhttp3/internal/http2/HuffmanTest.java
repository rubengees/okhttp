/*
 * Copyright 2013 Twitter, Inc.
 *
 * Licensed under the Apache License, Version 2.0 (the "License");
 * you may not use this file except in compliance with the License.
 * You may obtain a copy of the License at
 *
 *     http://www.apache.org/licenses/LICENSE-2.0
 *
 * Unless required by applicable law or agreed to in writing, software
 * distributed under the License is distributed on an "AS IS" BASIS,
 * WITHOUT WARRANTIES OR CONDITIONS OF ANY KIND, either express or implied.
 * See the License for the specific language governing permissions and
 * limitations under the License.
 */
package okhttp3.internal.http2;

import java.io.IOException;
import java.util.Arrays;
import java.util.Random;
import okio.Buffer;
import okio.ByteString;
import org.junit.Test;

<<<<<<< HEAD
import static org.junit.Assert.assertEquals;
import static org.junit.Assert.assertTrue;
=======
import static org.assertj.core.api.Assertions.assertThat;
import static org.junit.Assert.assertArrayEquals;
>>>>>>> 028028b9

/** Original version of this class was lifted from {@code com.twitter.hpack.HuffmanTest}. */
public final class HuffmanTest {
  @Test public void roundTripForRequestAndResponse() throws IOException {
    String s = "ABCDEFGHIJKLMNOPQRSTUVWXYZabcdefghijklmnopqrstuvwxyz0123456789";
    for (int i = 0; i < s.length(); i++) {
      assertRoundTrip(ByteString.encodeUtf8(s.substring(0, i)));
    }

    Random random = new Random(123456789L);
    byte[] buf = new byte[4096];
    random.nextBytes(buf);
    assertRoundTrip(ByteString.of(buf));
  }

  private void assertRoundTrip(ByteString data) throws IOException {
    Buffer buffer = new Buffer();
    Huffman.get().encode(data, buffer);
    assertThat(Huffman.get().encodedLength(data)).isEqualTo(buffer.size());

    byte[] decodedBytes = Huffman.get().decode(buffer.readByteArray());
    assertTrue(Arrays.equals(data.toByteArray(), decodedBytes));
  }
}<|MERGE_RESOLUTION|>--- conflicted
+++ resolved
@@ -22,13 +22,8 @@
 import okio.ByteString;
 import org.junit.Test;
 
-<<<<<<< HEAD
-import static org.junit.Assert.assertEquals;
-import static org.junit.Assert.assertTrue;
-=======
 import static org.assertj.core.api.Assertions.assertThat;
 import static org.junit.Assert.assertArrayEquals;
->>>>>>> 028028b9
 
 /** Original version of this class was lifted from {@code com.twitter.hpack.HuffmanTest}. */
 public final class HuffmanTest {
@@ -50,6 +45,6 @@
     assertThat(Huffman.get().encodedLength(data)).isEqualTo(buffer.size());
 
     byte[] decodedBytes = Huffman.get().decode(buffer.readByteArray());
-    assertTrue(Arrays.equals(data.toByteArray(), decodedBytes));
+    assertArrayEquals(data.toByteArray(), decodedBytes);;
   }
 }