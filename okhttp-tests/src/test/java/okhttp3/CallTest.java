--- conflicted
+++ resolved
@@ -349,17 +349,10 @@
         .assertBody("abc");
 
     RecordedRequest recordedRequest = server.takeRequest();
-<<<<<<< HEAD
-    assertEquals("POST", recordedRequest.getMethod());
-    assertEquals(0, recordedRequest.getBody().size());
-    assertEquals("0", recordedRequest.getHeader("Content-Length"));
-    assertEquals(null, recordedRequest.getHeader("Content-Type"));
-=======
     assertThat(recordedRequest.getMethod()).isEqualTo("POST");
     assertThat(recordedRequest.getBody().size()).isEqualTo(0);
     assertThat(recordedRequest.getHeader("Content-Length")).isEqualTo("0");
     assertThat(recordedRequest.getHeader("Content-Type")).isNull();
->>>>>>> 028028b9
   }
 
   @Test public void postZerolength_HTTPS() throws Exception {
@@ -499,17 +492,10 @@
         .assertBody("abc");
 
     RecordedRequest recordedRequest = server.takeRequest();
-<<<<<<< HEAD
-    assertEquals("DELETE", recordedRequest.getMethod());
-    assertEquals(0, recordedRequest.getBody().size());
-    assertEquals("0", recordedRequest.getHeader("Content-Length"));
-    assertEquals(null, recordedRequest.getHeader("Content-Type"));
-=======
     assertThat(recordedRequest.getMethod()).isEqualTo("DELETE");
     assertThat(recordedRequest.getBody().size()).isEqualTo(0);
     assertThat(recordedRequest.getHeader("Content-Length")).isEqualTo("0");
     assertThat(recordedRequest.getHeader("Content-Type")).isNull();
->>>>>>> 028028b9
   }
 
   @Test public void delete_HTTPS() throws Exception {
@@ -630,15 +616,9 @@
     executeSynchronously(request).assertCode(200);
 
     RecordedRequest recordedRequest = server.takeRequest();
-<<<<<<< HEAD
-    assertEquals(null, recordedRequest.getHeader("Content-Type"));
-    assertEquals("3", recordedRequest.getHeader("Content-Length"));
-    assertEquals("abc", recordedRequest.getBody().readUtf8());
-=======
     assertThat(recordedRequest.getHeader("Content-Type")).isNull();
     assertThat(recordedRequest.getHeader("Content-Length")).isEqualTo("3");
     assertThat(recordedRequest.getBody().readUtf8()).isEqualTo("abc");
->>>>>>> 028028b9
   }
 
   @Test public void illegalToExecuteTwice() throws Exception {
