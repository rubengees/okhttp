--- conflicted
+++ resolved
@@ -34,16 +34,9 @@
 import org.junit.Test;
 
 import static java.net.CookiePolicy.ACCEPT_ORIGINAL_SERVER;
-<<<<<<< HEAD
-import static okhttp3.TestUtil.defaultClient;
-import static org.junit.Assert.assertEquals;
-import static org.junit.Assert.assertNull;
-import static org.junit.Assert.assertTrue;
-=======
 import static java.util.Arrays.asList;
 import static org.assertj.core.api.Assertions.assertThat;
 import static org.assertj.core.data.Offset.offset;
->>>>>>> 028028b9
 import static org.junit.Assert.fail;
 
 /** Derived from Android's CookiesTest. */
@@ -72,17 +65,6 @@
     List<HttpCookie> cookies = cookieManager.getCookieStore().getCookies();
     assertThat(cookies.size()).isEqualTo(1);
     HttpCookie cookie = cookies.get(0);
-<<<<<<< HEAD
-    assertEquals("a", cookie.getName());
-    assertEquals("android", cookie.getValue());
-    assertEquals(null, cookie.getComment());
-    assertEquals(null, cookie.getCommentURL());
-    assertEquals(false, cookie.getDiscard());
-    assertTrue(cookie.getMaxAge() > 100000000000L);
-    assertEquals("/path", cookie.getPath());
-    assertEquals(true, cookie.getSecure());
-    assertEquals(0, cookie.getVersion());
-=======
     assertThat(cookie.getName()).isEqualTo("a");
     assertThat(cookie.getValue()).isEqualTo("android");
     assertThat(cookie.getComment()).isNull();
@@ -92,7 +74,6 @@
     assertThat(cookie.getPath()).isEqualTo("/path");
     assertThat(cookie.getSecure()).isTrue();
     assertThat(cookie.getVersion()).isEqualTo(0);
->>>>>>> 028028b9
   }
 
   @Test public void testRfc2109Response() throws Exception {
@@ -116,15 +97,6 @@
     List<HttpCookie> cookies = cookieManager.getCookieStore().getCookies();
     assertThat(cookies.size()).isEqualTo(1);
     HttpCookie cookie = cookies.get(0);
-<<<<<<< HEAD
-    assertEquals("a", cookie.getName());
-    assertEquals("android", cookie.getValue());
-    assertEquals(null, cookie.getCommentURL());
-    assertEquals(false, cookie.getDiscard());
-    assertEquals(60.0, cookie.getMaxAge(), 1.0); // Converting to a fixed date can cause rounding!
-    assertEquals("/path", cookie.getPath());
-    assertEquals(true, cookie.getSecure());
-=======
     assertThat(cookie.getName()).isEqualTo("a");
     assertThat(cookie.getValue()).isEqualTo("android");
     assertThat(cookie.getCommentURL()).isNull();
@@ -133,7 +105,6 @@
     assertThat((double) cookie.getMaxAge()).isCloseTo(60.0, offset(1.0));
     assertThat(cookie.getPath()).isEqualTo("/path");
     assertThat(cookie.getSecure()).isTrue();
->>>>>>> 028028b9
   }
 
   @Test public void testQuotedAttributeValues() throws Exception {
@@ -160,20 +131,12 @@
     List<HttpCookie> cookies = cookieManager.getCookieStore().getCookies();
     assertThat(cookies.size()).isEqualTo(1);
     HttpCookie cookie = cookies.get(0);
-<<<<<<< HEAD
-    assertEquals("a", cookie.getName());
-    assertEquals("android", cookie.getValue());
-    assertEquals(60.0, cookie.getMaxAge(), 1.0); // Converting to a fixed date can cause rounding!
-    assertEquals("/path", cookie.getPath());
-    assertEquals(true, cookie.getSecure());
-=======
     assertThat(cookie.getName()).isEqualTo("a");
     assertThat(cookie.getValue()).isEqualTo("android");
     // Converting to a fixed date can cause rounding!
     assertThat((double) cookie.getMaxAge()).isCloseTo(60.0, offset(1.0));
     assertThat(cookie.getPath()).isEqualTo("/path");
     assertThat(cookie.getSecure()).isTrue();
->>>>>>> 028028b9
   }
 
   @Test public void testSendingCookiesFromStore() throws Exception {
