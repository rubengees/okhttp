/*
 * Copyright (C) 2011 The Android Open Source Project
 *
 * Licensed under the Apache License, Version 2.0 (the "License");
 * you may not use this file except in compliance with the License.
 * You may obtain a copy of the License at
 *
 *      http://www.apache.org/licenses/LICENSE-2.0
 *
 * Unless required by applicable law or agreed to in writing, software
 * distributed under the License is distributed on an "AS IS" BASIS,
 * WITHOUT WARRANTIES OR CONDITIONS OF ANY KIND, either express or implied.
 * See the License for the specific language governing permissions and
 * limitations under the License.
 */

package okhttp3;

import java.io.File;
import java.io.IOException;
import java.net.CookieManager;
import java.net.HttpURLConnection;
import java.net.ResponseCache;
import java.security.Principal;
import java.security.cert.Certificate;
import java.text.DateFormat;
import java.text.SimpleDateFormat;
import java.util.Date;
import java.util.Iterator;
import java.util.List;
import java.util.Locale;
import java.util.NoSuchElementException;
import java.util.TimeZone;
import java.util.concurrent.TimeUnit;
import java.util.concurrent.atomic.AtomicReference;
import javax.net.ssl.HostnameVerifier;
import okhttp3.internal.Internal;
import okhttp3.internal.io.InMemoryFileSystem;
import okhttp3.internal.platform.Platform;
import okhttp3.mockwebserver.MockResponse;
import okhttp3.mockwebserver.MockWebServer;
import okhttp3.mockwebserver.RecordedRequest;
import okhttp3.tls.HandshakeCertificates;
import okio.Buffer;
import okio.BufferedSink;
import okio.BufferedSource;
import okio.GzipSink;
import okio.Okio;
import org.junit.After;
import org.junit.Before;
import org.junit.Rule;
import org.junit.Test;

import static okhttp3.mockwebserver.SocketPolicy.DISCONNECT_AT_END;
import static okhttp3.tls.internal.TlsUtil.localhost;
import static org.assertj.core.api.Assertions.assertThat;
import static org.assertj.core.data.Offset.offset;
import static org.junit.Assert.fail;

public final class CacheTest {
  private static final HostnameVerifier NULL_HOSTNAME_VERIFIER = (name, session) -> true;

  @Rule public MockWebServer server = new MockWebServer();
  @Rule public MockWebServer server2 = new MockWebServer();
  @Rule public InMemoryFileSystem fileSystem = new InMemoryFileSystem();
  @Rule public final OkHttpClientTestRule clientTestRule = new OkHttpClientTestRule();

  private final HandshakeCertificates handshakeCertificates = localhost();
  private OkHttpClient client;
  private Cache cache;
  private final CookieManager cookieManager = new CookieManager();

  @Before public void setUp() throws Exception {
    server.setProtocolNegotiationEnabled(false);
    cache = new Cache(new File("/cache/"), Integer.MAX_VALUE, fileSystem);
    client = clientTestRule.client.newBuilder()
        .cache(cache)
        .cookieJar(new JavaNetCookieJar(cookieManager))
        .build();
  }

  @After public void tearDown() throws Exception {
    ResponseCache.setDefault(null);
    cache.delete();
  }

  /**
   * Test that response caching is consistent with the RI and the spec.
   * http://www.w3.org/Protocols/rfc2616/rfc2616-sec13.html#sec13.4
   */
  @Test public void responseCachingByResponseCode() throws Exception {
    // Test each documented HTTP/1.1 code, plus the first unused value in each range.
    // http://www.w3.org/Protocols/rfc2616/rfc2616-sec10.html

    // We can't test 100 because it's not really a response.
    // assertCached(false, 100);
    assertCached(false, 101);
    assertCached(false, 102);
    assertCached(true, 200);
    assertCached(false, 201);
    assertCached(false, 202);
    assertCached(true, 203);
    assertCached(true, 204);
    assertCached(false, 205);
    assertCached(false, 206); //Electing to not cache partial responses
    assertCached(false, 207);
    assertCached(true, 300);
    assertCached(true, 301);
    assertCached(true, 302);
    assertCached(false, 303);
    assertCached(false, 304);
    assertCached(false, 305);
    assertCached(false, 306);
    assertCached(true, 307);
    assertCached(true, 308);
    assertCached(false, 400);
    assertCached(false, 401);
    assertCached(false, 402);
    assertCached(false, 403);
    assertCached(true, 404);
    assertCached(true, 405);
    assertCached(false, 406);
    assertCached(false, 408);
    assertCached(false, 409);
    // the HTTP spec permits caching 410s, but the RI doesn't.
    assertCached(true, 410);
    assertCached(false, 411);
    assertCached(false, 412);
    assertCached(false, 413);
    assertCached(true, 414);
    assertCached(false, 415);
    assertCached(false, 416);
    assertCached(false, 417);
    assertCached(false, 418);

    assertCached(false, 500);
    assertCached(true, 501);
    assertCached(false, 502);
    assertCached(false, 503);
    assertCached(false, 504);
    assertCached(false, 505);
    assertCached(false, 506);
  }

  private void assertCached(boolean shouldPut, int responseCode) throws Exception {
    int expectedResponseCode = responseCode;

    server = new MockWebServer();
    MockResponse mockResponse = new MockResponse()
        .addHeader("Last-Modified: " + formatDate(-1, TimeUnit.HOURS))
        .addHeader("Expires: " + formatDate(1, TimeUnit.HOURS))
        .setResponseCode(responseCode)
        .setBody("ABCDE")
        .addHeader("WWW-Authenticate: challenge");
    if (responseCode == HttpURLConnection.HTTP_PROXY_AUTH) {
      mockResponse.addHeader("Proxy-Authenticate: Basic realm=\"protected area\"");
    } else if (responseCode == HttpURLConnection.HTTP_UNAUTHORIZED) {
      mockResponse.addHeader("WWW-Authenticate: Basic realm=\"protected area\"");
    } else if (responseCode == HttpURLConnection.HTTP_NO_CONTENT
        || responseCode == HttpURLConnection.HTTP_RESET) {
      mockResponse.setBody(""); // We forbid bodies for 204 and 205.
    }
    server.enqueue(mockResponse);

    if (responseCode == HttpURLConnection.HTTP_CLIENT_TIMEOUT) {
      // 408's are a bit of an outlier because we may repeat the request if we encounter this
      // response code. In this scenario, there are 2 responses: the initial 408 and then the 200
      // because of the retry. We just want to ensure the initial 408 isn't cached.
      expectedResponseCode = 200;
      server.enqueue(new MockResponse()
          .setHeader("Cache-Control", "no-store")
          .setBody("FGHIJ"));
    }

    server.start();

    Request request = new Request.Builder()
        .url(server.url("/"))
        .build();
    Response response = client.newCall(request).execute();
    assertThat(response.code()).isEqualTo(expectedResponseCode);

    // Exhaust the content stream.
    response.body().string();

    Response cached = cache.get(request);
    if (shouldPut) {
      assertThat(cached).isNotNull();
      cached.body().close();
    } else {
      assertThat(cached).isNull();
    }
    server.shutdown(); // tearDown() isn't sufficient; this test starts multiple servers
  }

  @Test public void responseCachingAndInputStreamSkipWithFixedLength() throws IOException {
    testResponseCaching(TransferKind.FIXED_LENGTH);
  }

  @Test public void responseCachingAndInputStreamSkipWithChunkedEncoding() throws IOException {
    testResponseCaching(TransferKind.CHUNKED);
  }

  @Test public void responseCachingAndInputStreamSkipWithNoLengthHeaders() throws IOException {
    testResponseCaching(TransferKind.END_OF_STREAM);
  }

  /**
   * Skipping bytes in the input stream caused ResponseCache corruption.
   * http://code.google.com/p/android/issues/detail?id=8175
   */
  private void testResponseCaching(TransferKind transferKind) throws IOException {
    MockResponse mockResponse = new MockResponse()
        .addHeader("Last-Modified: " + formatDate(-1, TimeUnit.HOURS))
        .addHeader("Expires: " + formatDate(1, TimeUnit.HOURS))
        .setStatus("HTTP/1.1 200 Fantastic");
    transferKind.setBody(mockResponse, "I love puppies but hate spiders", 1);
    server.enqueue(mockResponse);

    // Make sure that calling skip() doesn't omit bytes from the cache.
    Request request = new Request.Builder().url(server.url("/")).build();
    Response response1 = client.newCall(request).execute();

    BufferedSource in1 = response1.body().source();
    assertThat(in1.readUtf8("I love ".length())).isEqualTo("I love ");
    in1.skip("puppies but hate ".length());
    assertThat(in1.readUtf8("spiders".length())).isEqualTo("spiders");
    assertThat(in1.exhausted()).isTrue();
    in1.close();
    assertThat(cache.writeSuccessCount()).isEqualTo(1);
    assertThat(cache.writeAbortCount()).isEqualTo(0);

    Response response2 = client.newCall(request).execute();
    BufferedSource in2 = response2.body().source();
    assertThat(in2.readUtf8("I love puppies but hate spiders".length())).isEqualTo(
        "I love puppies but hate spiders");
    assertThat(response2.code()).isEqualTo(200);
    assertThat(response2.message()).isEqualTo("Fantastic");

    assertThat(in2.exhausted()).isTrue();
    in2.close();
    assertThat(cache.writeSuccessCount()).isEqualTo(1);
    assertThat(cache.writeAbortCount()).isEqualTo(0);
    assertThat(cache.requestCount()).isEqualTo(2);
    assertThat(cache.hitCount()).isEqualTo(1);
  }

  @Test public void secureResponseCaching() throws IOException {
    server.useHttps(handshakeCertificates.sslSocketFactory(), false);
    server.enqueue(new MockResponse()
        .addHeader("Last-Modified: " + formatDate(-1, TimeUnit.HOURS))
        .addHeader("Expires: " + formatDate(1, TimeUnit.HOURS))
        .setBody("ABC"));

    client = client.newBuilder()
        .sslSocketFactory(
            handshakeCertificates.sslSocketFactory(), handshakeCertificates.trustManager())
        .hostnameVerifier(NULL_HOSTNAME_VERIFIER)
        .build();

    Request request = new Request.Builder().url(server.url("/")).build();
    Response response1 = client.newCall(request).execute();
    BufferedSource in = response1.body().source();
    assertThat(in.readUtf8()).isEqualTo("ABC");

    // OpenJDK 6 fails on this line, complaining that the connection isn't open yet
    CipherSuite cipherSuite = response1.handshake().cipherSuite();
    List<Certificate> localCerts = response1.handshake().localCertificates();
    List<Certificate> serverCerts = response1.handshake().peerCertificates();
    Principal peerPrincipal = response1.handshake().peerPrincipal();
    Principal localPrincipal = response1.handshake().localPrincipal();

    Response response2 = client.newCall(request).execute(); // Cached!
    assertThat(response2.body().string()).isEqualTo("ABC");

    assertThat(cache.requestCount()).isEqualTo(2);
    assertThat(cache.networkCount()).isEqualTo(1);
    assertThat(cache.hitCount()).isEqualTo(1);

    assertThat(response2.handshake().cipherSuite()).isEqualTo(cipherSuite);
    assertThat(response2.handshake().localCertificates()).isEqualTo(localCerts);
    assertThat(response2.handshake().peerCertificates()).isEqualTo(serverCerts);
    assertThat(response2.handshake().peerPrincipal()).isEqualTo(peerPrincipal);
    assertThat(response2.handshake().localPrincipal()).isEqualTo(localPrincipal);
  }

  @Test public void responseCachingAndRedirects() throws Exception {
    server.enqueue(new MockResponse()
        .addHeader("Last-Modified: " + formatDate(-1, TimeUnit.HOURS))
        .addHeader("Expires: " + formatDate(1, TimeUnit.HOURS))
        .setResponseCode(HttpURLConnection.HTTP_MOVED_PERM)
        .addHeader("Location: /foo"));
    server.enqueue(new MockResponse()
        .addHeader("Last-Modified: " + formatDate(-1, TimeUnit.HOURS))
        .addHeader("Expires: " + formatDate(1, TimeUnit.HOURS))
        .setBody("ABC"));
    server.enqueue(new MockResponse()
        .setBody("DEF"));

    Request request = new Request.Builder().url(server.url("/")).build();
    Response response1 = client.newCall(request).execute();
    assertThat(response1.body().string()).isEqualTo("ABC");

    Response response2 = client.newCall(request).execute(); // Cached!
    assertThat(response2.body().string()).isEqualTo("ABC");

    // 2 requests + 2 redirects
    assertThat(cache.requestCount()).isEqualTo(4);
    assertThat(cache.networkCount()).isEqualTo(2);
    assertThat(cache.hitCount()).isEqualTo(2);
  }

  @Test public void redirectToCachedResult() throws Exception {
    server.enqueue(new MockResponse()
        .addHeader("Cache-Control: max-age=60")
        .setBody("ABC"));
    server.enqueue(new MockResponse()
        .setResponseCode(HttpURLConnection.HTTP_MOVED_PERM)
        .addHeader("Location: /foo"));
    server.enqueue(new MockResponse()
        .setBody("DEF"));

    Request request1 = new Request.Builder().url(server.url("/foo")).build();
    Response response1 = client.newCall(request1).execute();
    assertThat(response1.body().string()).isEqualTo("ABC");
    RecordedRequest recordedRequest1 = server.takeRequest();
    assertThat(recordedRequest1.getRequestLine()).isEqualTo("GET /foo HTTP/1.1");
    assertThat(recordedRequest1.getSequenceNumber()).isEqualTo(0);

    Request request2 = new Request.Builder().url(server.url("/bar")).build();
    Response response2 = client.newCall(request2).execute();
    assertThat(response2.body().string()).isEqualTo("ABC");
    RecordedRequest recordedRequest2 = server.takeRequest();
    assertThat(recordedRequest2.getRequestLine()).isEqualTo("GET /bar HTTP/1.1");
    assertThat(recordedRequest2.getSequenceNumber()).isEqualTo(1);

    // an unrelated request should reuse the pooled connection
    Request request3 = new Request.Builder().url(server.url("/baz")).build();
    Response response3 = client.newCall(request3).execute();
    assertThat(response3.body().string()).isEqualTo("DEF");
    RecordedRequest recordedRequest3 = server.takeRequest();
    assertThat(recordedRequest3.getRequestLine()).isEqualTo("GET /baz HTTP/1.1");
    assertThat(recordedRequest3.getSequenceNumber()).isEqualTo(2);
  }

  @Test public void secureResponseCachingAndRedirects() throws IOException {
    server.useHttps(handshakeCertificates.sslSocketFactory(), false);
    server.enqueue(new MockResponse()
        .addHeader("Last-Modified: " + formatDate(-1, TimeUnit.HOURS))
        .addHeader("Expires: " + formatDate(1, TimeUnit.HOURS))
        .setResponseCode(HttpURLConnection.HTTP_MOVED_PERM)
        .addHeader("Location: /foo"));
    server.enqueue(new MockResponse()
        .addHeader("Last-Modified: " + formatDate(-1, TimeUnit.HOURS))
        .addHeader("Expires: " + formatDate(1, TimeUnit.HOURS))
        .setBody("ABC"));
    server.enqueue(new MockResponse()
        .setBody("DEF"));

    client = client.newBuilder()
        .sslSocketFactory(
            handshakeCertificates.sslSocketFactory(), handshakeCertificates.trustManager())
        .hostnameVerifier(NULL_HOSTNAME_VERIFIER)
        .build();

    Response response1 = get(server.url("/"));
    assertThat(response1.body().string()).isEqualTo("ABC");
    assertThat(response1.handshake().cipherSuite()).isNotNull();

    // Cached!
    Response response2 = get(server.url("/"));
    assertThat(response2.body().string()).isEqualTo("ABC");
    assertThat(response2.handshake().cipherSuite()).isNotNull();

    // 2 direct + 2 redirect = 4
    assertThat(cache.requestCount()).isEqualTo(4);
    assertThat(cache.hitCount()).isEqualTo(2);
    assertThat(response2.handshake().cipherSuite()).isEqualTo(
        response1.handshake().cipherSuite());
  }

  /**
   * We've had bugs where caching and cross-protocol redirects yield class cast exceptions internal
   * to the cache because we incorrectly assumed that HttpsURLConnection was always HTTPS and
   * HttpURLConnection was always HTTP; in practice redirects mean that each can do either.
   *
   * https://github.com/square/okhttp/issues/214
   */
  @Test public void secureResponseCachingAndProtocolRedirects() throws IOException {
    server2.useHttps(handshakeCertificates.sslSocketFactory(), false);
    server2.enqueue(new MockResponse()
        .addHeader("Last-Modified: " + formatDate(-1, TimeUnit.HOURS))
        .addHeader("Expires: " + formatDate(1, TimeUnit.HOURS))
        .setBody("ABC"));
    server2.enqueue(new MockResponse()
        .setBody("DEF"));

    server.enqueue(new MockResponse()
        .addHeader("Last-Modified: " + formatDate(-1, TimeUnit.HOURS))
        .addHeader("Expires: " + formatDate(1, TimeUnit.HOURS))
        .setResponseCode(HttpURLConnection.HTTP_MOVED_PERM)
        .addHeader("Location: " + server2.url("/")));

    client = client.newBuilder()
        .sslSocketFactory(
            handshakeCertificates.sslSocketFactory(), handshakeCertificates.trustManager())
        .hostnameVerifier(NULL_HOSTNAME_VERIFIER)
        .build();

    Response response1 = get(server.url("/"));
    assertThat(response1.body().string()).isEqualTo("ABC");

    // Cached!
    Response response2 = get(server.url("/"));
    assertThat(response2.body().string()).isEqualTo("ABC");

    // 2 direct + 2 redirect = 4
    assertThat(cache.requestCount()).isEqualTo(4);
    assertThat(cache.hitCount()).isEqualTo(2);
  }

  @Test public void foundCachedWithExpiresHeader() throws Exception {
    temporaryRedirectCachedWithCachingHeader(302, "Expires", formatDate(1, TimeUnit.HOURS));
  }

  @Test public void foundCachedWithCacheControlHeader() throws Exception {
    temporaryRedirectCachedWithCachingHeader(302, "Cache-Control", "max-age=60");
  }

  @Test public void temporaryRedirectCachedWithExpiresHeader() throws Exception {
    temporaryRedirectCachedWithCachingHeader(307, "Expires", formatDate(1, TimeUnit.HOURS));
  }

  @Test public void temporaryRedirectCachedWithCacheControlHeader() throws Exception {
    temporaryRedirectCachedWithCachingHeader(307, "Cache-Control", "max-age=60");
  }

  @Test public void foundNotCachedWithoutCacheHeader() throws Exception {
    temporaryRedirectNotCachedWithoutCachingHeader(302);
  }

  @Test public void temporaryRedirectNotCachedWithoutCacheHeader() throws Exception {
    temporaryRedirectNotCachedWithoutCachingHeader(307);
  }

  private void temporaryRedirectCachedWithCachingHeader(
      int responseCode, String headerName, String headerValue) throws Exception {
    server.enqueue(new MockResponse()
        .setResponseCode(responseCode)
        .addHeader(headerName, headerValue)
        .addHeader("Location", "/a"));
    server.enqueue(new MockResponse()
        .addHeader(headerName, headerValue)
        .setBody("a"));
    server.enqueue(new MockResponse()
        .setBody("b"));
    server.enqueue(new MockResponse()
        .setBody("c"));

    HttpUrl url = server.url("/");
    assertThat(get(url).body().string()).isEqualTo("a");
    assertThat(get(url).body().string()).isEqualTo("a");
  }

  private void temporaryRedirectNotCachedWithoutCachingHeader(int responseCode) throws Exception {
    server.enqueue(new MockResponse()
        .setResponseCode(responseCode)
        .addHeader("Location", "/a"));
    server.enqueue(new MockResponse()
        .setBody("a"));
    server.enqueue(new MockResponse()
        .setBody("b"));

    HttpUrl url = server.url("/");
    assertThat(get(url).body().string()).isEqualTo("a");
    assertThat(get(url).body().string()).isEqualTo("b");
  }

  /** https://github.com/square/okhttp/issues/2198 */
  @Test public void cachedRedirect() throws IOException {
    server.enqueue(new MockResponse()
        .setResponseCode(301)
        .addHeader("Cache-Control: max-age=60")
        .addHeader("Location: /bar"));
    server.enqueue(new MockResponse()
        .setBody("ABC"));
    server.enqueue(new MockResponse()
        .setBody("ABC"));

    Request request1 = new Request.Builder().url(server.url("/")).build();
    Response response1 = client.newCall(request1).execute();
    assertThat(response1.body().string()).isEqualTo("ABC");

    Request request2 = new Request.Builder().url(server.url("/")).build();
    Response response2 = client.newCall(request2).execute();
    assertThat(response2.body().string()).isEqualTo("ABC");
  }

  @Test public void serverDisconnectsPrematurelyWithContentLengthHeader() throws IOException {
    testServerPrematureDisconnect(TransferKind.FIXED_LENGTH);
  }

  @Test public void serverDisconnectsPrematurelyWithChunkedEncoding() throws IOException {
    testServerPrematureDisconnect(TransferKind.CHUNKED);
  }

  @Test public void serverDisconnectsPrematurelyWithNoLengthHeaders() throws IOException {
    // Intentionally empty. This case doesn't make sense because there's no
    // such thing as a premature disconnect when the disconnect itself
    // indicates the end of the data stream.
  }

  private void testServerPrematureDisconnect(TransferKind transferKind) throws IOException {
    MockResponse mockResponse = new MockResponse();
    transferKind.setBody(mockResponse, "ABCDE\nFGHIJKLMNOPQRSTUVWXYZ", 16);
    server.enqueue(truncateViolently(mockResponse, 16));
    server.enqueue(new MockResponse()
        .setBody("Request #2"));

    BufferedSource bodySource = get(server.url("/")).body().source();
    assertThat(bodySource.readUtf8Line()).isEqualTo("ABCDE");
    try {
      bodySource.readUtf8(21);
      fail("This implementation silently ignored a truncated HTTP body.");
    } catch (IOException expected) {
    } finally {
      bodySource.close();
    }

    assertThat(cache.writeAbortCount()).isEqualTo(1);
    assertThat(cache.writeSuccessCount()).isEqualTo(0);
    Response response = get(server.url("/"));
    assertThat(response.body().string()).isEqualTo("Request #2");
    assertThat(cache.writeAbortCount()).isEqualTo(1);
    assertThat(cache.writeSuccessCount()).isEqualTo(1);
  }

  @Test public void clientPrematureDisconnectWithContentLengthHeader() throws IOException {
    testClientPrematureDisconnect(TransferKind.FIXED_LENGTH);
  }

  @Test public void clientPrematureDisconnectWithChunkedEncoding() throws IOException {
    testClientPrematureDisconnect(TransferKind.CHUNKED);
  }

  @Test public void clientPrematureDisconnectWithNoLengthHeaders() throws IOException {
    testClientPrematureDisconnect(TransferKind.END_OF_STREAM);
  }

  private void testClientPrematureDisconnect(TransferKind transferKind) throws IOException {
    // Setting a low transfer speed ensures that stream discarding will time out.
    MockResponse mockResponse = new MockResponse()
        .throttleBody(6, 1, TimeUnit.SECONDS);
    transferKind.setBody(mockResponse, "ABCDE\nFGHIJKLMNOPQRSTUVWXYZ", 1024);
    server.enqueue(mockResponse);
    server.enqueue(new MockResponse()
        .setBody("Request #2"));

    Response response1 = get(server.url("/"));
    BufferedSource in = response1.body().source();
    assertThat(in.readUtf8(5)).isEqualTo("ABCDE");
    in.close();
    try {
      in.readByte();
      fail("Expected an IllegalStateException because the source is closed.");
    } catch (IllegalStateException expected) {
    }

    assertThat(cache.writeAbortCount()).isEqualTo(1);
    assertThat(cache.writeSuccessCount()).isEqualTo(0);
    Response response2 = get(server.url("/"));
    assertThat(response2.body().string()).isEqualTo("Request #2");
    assertThat(cache.writeAbortCount()).isEqualTo(1);
    assertThat(cache.writeSuccessCount()).isEqualTo(1);
  }

  @Test public void defaultExpirationDateFullyCachedForLessThan24Hours() throws Exception {
    //      last modified: 105 seconds ago
    //             served:   5 seconds ago
    //   default lifetime: (105 - 5) / 10 = 10 seconds
    //            expires:  10 seconds from served date = 5 seconds from now
    server.enqueue(new MockResponse()
        .addHeader("Last-Modified: " + formatDate(-105, TimeUnit.SECONDS))
        .addHeader("Date: " + formatDate(-5, TimeUnit.SECONDS))
        .setBody("A"));

    HttpUrl url = server.url("/");
    Response response1 = get(url);
    assertThat(response1.body().string()).isEqualTo("A");

    Response response2 = get(url);
    assertThat(response2.body().string()).isEqualTo("A");
    assertThat(response2.header("Warning")).isNull();
  }

  @Test public void defaultExpirationDateConditionallyCached() throws Exception {
    //      last modified: 115 seconds ago
    //             served:  15 seconds ago
    //   default lifetime: (115 - 15) / 10 = 10 seconds
    //            expires:  10 seconds from served date = 5 seconds ago
    String lastModifiedDate = formatDate(-115, TimeUnit.SECONDS);
    RecordedRequest conditionalRequest = assertConditionallyCached(new MockResponse()
        .addHeader("Last-Modified: " + lastModifiedDate)
        .addHeader("Date: " + formatDate(-15, TimeUnit.SECONDS)));
    assertThat(conditionalRequest.getHeader("If-Modified-Since")).isEqualTo(
        lastModifiedDate);
  }

  @Test public void defaultExpirationDateFullyCachedForMoreThan24Hours() throws Exception {
    //      last modified: 105 days ago
    //             served:   5 days ago
    //   default lifetime: (105 - 5) / 10 = 10 days
    //            expires:  10 days from served date = 5 days from now
    server.enqueue(new MockResponse()
        .addHeader("Last-Modified: " + formatDate(-105, TimeUnit.DAYS))
        .addHeader("Date: " + formatDate(-5, TimeUnit.DAYS))
        .setBody("A"));

    assertThat(get(server.url("/")).body().string()).isEqualTo("A");
    Response response = get(server.url("/"));
    assertThat(response.body().string()).isEqualTo("A");
    assertThat(response.header("Warning")).isEqualTo(
        "113 HttpURLConnection \"Heuristic expiration\"");
  }

  @Test public void noDefaultExpirationForUrlsWithQueryString() throws Exception {
    server.enqueue(new MockResponse()
        .addHeader("Last-Modified: " + formatDate(-105, TimeUnit.SECONDS))
        .addHeader("Date: " + formatDate(-5, TimeUnit.SECONDS))
        .setBody("A"));
    server.enqueue(new MockResponse()
        .setBody("B"));

    HttpUrl url = server.url("/").newBuilder().addQueryParameter("foo", "bar").build();
    assertThat(get(url).body().string()).isEqualTo("A");
    assertThat(get(url).body().string()).isEqualTo("B");
  }

  @Test public void expirationDateInThePastWithLastModifiedHeader() throws Exception {
    String lastModifiedDate = formatDate(-2, TimeUnit.HOURS);
    RecordedRequest conditionalRequest = assertConditionallyCached(new MockResponse()
        .addHeader("Last-Modified: " + lastModifiedDate)
        .addHeader("Expires: " + formatDate(-1, TimeUnit.HOURS)));
    assertThat(conditionalRequest.getHeader("If-Modified-Since")).isEqualTo(
        lastModifiedDate);
  }

  @Test public void expirationDateInThePastWithNoLastModifiedHeader() throws Exception {
    assertNotCached(new MockResponse()
        .addHeader("Expires: " + formatDate(-1, TimeUnit.HOURS)));
  }

  @Test public void expirationDateInTheFuture() throws Exception {
    assertFullyCached(new MockResponse()
        .addHeader("Expires: " + formatDate(1, TimeUnit.HOURS)));
  }

  @Test public void maxAgePreferredWithMaxAgeAndExpires() throws Exception {
    assertFullyCached(new MockResponse()
        .addHeader("Date: " + formatDate(0, TimeUnit.HOURS))
        .addHeader("Expires: " + formatDate(-1, TimeUnit.HOURS))
        .addHeader("Cache-Control: max-age=60"));
  }

  @Test public void maxAgeInThePastWithDateAndLastModifiedHeaders() throws Exception {
    String lastModifiedDate = formatDate(-2, TimeUnit.HOURS);
    RecordedRequest conditionalRequest = assertConditionallyCached(new MockResponse()
        .addHeader("Date: " + formatDate(-120, TimeUnit.SECONDS))
        .addHeader("Last-Modified: " + lastModifiedDate)
        .addHeader("Cache-Control: max-age=60"));
    assertThat(conditionalRequest.getHeader("If-Modified-Since")).isEqualTo(
        lastModifiedDate);
  }

  @Test public void maxAgeInThePastWithDateHeaderButNoLastModifiedHeader() throws Exception {
    // Chrome interprets max-age relative to the local clock. Both our cache
    // and Firefox both use the earlier of the local and server's clock.
    assertNotCached(new MockResponse()
        .addHeader("Date: " + formatDate(-120, TimeUnit.SECONDS))
        .addHeader("Cache-Control: max-age=60"));
  }

  @Test public void maxAgeInTheFutureWithDateHeader() throws Exception {
    assertFullyCached(new MockResponse()
        .addHeader("Date: " + formatDate(0, TimeUnit.HOURS))
        .addHeader("Cache-Control: max-age=60"));
  }

  @Test public void maxAgeInTheFutureWithNoDateHeader() throws Exception {
    assertFullyCached(new MockResponse()
        .addHeader("Cache-Control: max-age=60"));
  }

  @Test public void maxAgeWithLastModifiedButNoServedDate() throws Exception {
    assertFullyCached(new MockResponse()
        .addHeader("Last-Modified: " + formatDate(-120, TimeUnit.SECONDS))
        .addHeader("Cache-Control: max-age=60"));
  }

  @Test public void maxAgeInTheFutureWithDateAndLastModifiedHeaders() throws Exception {
    assertFullyCached(new MockResponse()
        .addHeader("Last-Modified: " + formatDate(-120, TimeUnit.SECONDS))
        .addHeader("Date: " + formatDate(0, TimeUnit.SECONDS))
        .addHeader("Cache-Control: max-age=60"));
  }

  @Test public void maxAgePreferredOverLowerSharedMaxAge() throws Exception {
    assertFullyCached(new MockResponse()
        .addHeader("Date: " + formatDate(-2, TimeUnit.MINUTES))
        .addHeader("Cache-Control: s-maxage=60")
        .addHeader("Cache-Control: max-age=180"));
  }

  @Test public void maxAgePreferredOverHigherMaxAge() throws Exception {
    assertNotCached(new MockResponse()
        .addHeader("Date: " + formatDate(-2, TimeUnit.MINUTES))
        .addHeader("Cache-Control: s-maxage=180")
        .addHeader("Cache-Control: max-age=60"));
  }

  @Test public void requestMethodOptionsIsNotCached() throws Exception {
    testRequestMethod("OPTIONS", false);
  }

  @Test public void requestMethodGetIsCached() throws Exception {
    testRequestMethod("GET", true);
  }

  @Test public void requestMethodHeadIsNotCached() throws Exception {
    // We could support this but choose not to for implementation simplicity
    testRequestMethod("HEAD", false);
  }

  @Test public void requestMethodPostIsNotCached() throws Exception {
    // We could support this but choose not to for implementation simplicity
    testRequestMethod("POST", false);
  }

  @Test public void requestMethodPutIsNotCached() throws Exception {
    testRequestMethod("PUT", false);
  }

  @Test public void requestMethodDeleteIsNotCached() throws Exception {
    testRequestMethod("DELETE", false);
  }

  @Test public void requestMethodTraceIsNotCached() throws Exception {
    testRequestMethod("TRACE", false);
  }

  private void testRequestMethod(String requestMethod, boolean expectCached) throws Exception {
    // 1. Seed the cache (potentially).
    // 2. Expect a cache hit or miss.
    server.enqueue(new MockResponse()
        .addHeader("Expires: " + formatDate(1, TimeUnit.HOURS))
        .addHeader("X-Response-ID: 1"));
    server.enqueue(new MockResponse()
        .addHeader("X-Response-ID: 2"));

    HttpUrl url = server.url("/");

    Request request = new Request.Builder()
        .url(url)
        .method(requestMethod, requestBodyOrNull(requestMethod))
        .build();
    Response response1 = client.newCall(request).execute();
    response1.body().close();
    assertThat(response1.header("X-Response-ID")).isEqualTo("1");

    Response response2 = get(url);
    response2.body().close();
    if (expectCached) {
      assertThat(response2.header("X-Response-ID")).isEqualTo("1");
    } else {
      assertThat(response2.header("X-Response-ID")).isEqualTo("2");
    }
  }

  private RequestBody requestBodyOrNull(String requestMethod) {
    return (requestMethod.equals("POST") || requestMethod.equals("PUT"))
        ? RequestBody.create(MediaType.get("text/plain"), "foo")
        : null;
  }

  @Test public void postInvalidatesCache() throws Exception {
    testMethodInvalidates("POST");
  }

  @Test public void putInvalidatesCache() throws Exception {
    testMethodInvalidates("PUT");
  }

  @Test public void deleteMethodInvalidatesCache() throws Exception {
    testMethodInvalidates("DELETE");
  }

  private void testMethodInvalidates(String requestMethod) throws Exception {
    // 1. Seed the cache.
    // 2. Invalidate it.
    // 3. Expect a cache miss.
    server.enqueue(new MockResponse()
        .setBody("A")
        .addHeader("Expires: " + formatDate(1, TimeUnit.HOURS)));
    server.enqueue(new MockResponse()
        .setBody("B"));
    server.enqueue(new MockResponse()
        .setBody("C"));

    HttpUrl url = server.url("/");

    assertThat(get(url).body().string()).isEqualTo("A");

    Request request = new Request.Builder()
        .url(url)
        .method(requestMethod, requestBodyOrNull(requestMethod))
        .build();
    Response invalidate = client.newCall(request).execute();
    assertThat(invalidate.body().string()).isEqualTo("B");

    assertThat(get(url).body().string()).isEqualTo("C");
  }

  @Test public void postInvalidatesCacheWithUncacheableResponse() throws Exception {
    // 1. Seed the cache.
    // 2. Invalidate it with an uncacheable response.
    // 3. Expect a cache miss.
    server.enqueue(new MockResponse()
        .setBody("A")
        .addHeader("Expires: " + formatDate(1, TimeUnit.HOURS)));
    server.enqueue(new MockResponse()
        .setBody("B")
        .setResponseCode(500));
    server.enqueue(new MockResponse()
        .setBody("C"));

    HttpUrl url = server.url("/");

    assertThat(get(url).body().string()).isEqualTo("A");

    Request request = new Request.Builder()
        .url(url)
        .method("POST", requestBodyOrNull("POST"))
        .build();
    Response invalidate = client.newCall(request).execute();
    assertThat(invalidate.body().string()).isEqualTo("B");

    assertThat(get(url).body().string()).isEqualTo("C");
  }

  @Test public void putInvalidatesWithNoContentResponse() throws Exception {
    // 1. Seed the cache.
    // 2. Invalidate it.
    // 3. Expect a cache miss.
    server.enqueue(new MockResponse()
        .setBody("A")
        .addHeader("Expires: " + formatDate(1, TimeUnit.HOURS)));
    server.enqueue(new MockResponse()
        .clearHeaders()
        .setResponseCode(HttpURLConnection.HTTP_NO_CONTENT));
    server.enqueue(new MockResponse()
        .setBody("C"));

    HttpUrl url = server.url("/");

    assertThat(get(url).body().string()).isEqualTo("A");

    Request request = new Request.Builder()
        .url(url)
        .put(RequestBody.create(MediaType.get("text/plain"), "foo"))
        .build();
    Response invalidate = client.newCall(request).execute();
    assertThat(invalidate.body().string()).isEqualTo("");

    assertThat(get(url).body().string()).isEqualTo("C");
  }

  @Test public void etag() throws Exception {
    RecordedRequest conditionalRequest = assertConditionallyCached(new MockResponse()
        .addHeader("ETag: v1"));
    assertThat(conditionalRequest.getHeader("If-None-Match")).isEqualTo("v1");
  }

  /** If both If-Modified-Since and If-None-Match conditions apply, send only If-None-Match. */
  @Test public void etagAndExpirationDateInThePast() throws Exception {
    String lastModifiedDate = formatDate(-2, TimeUnit.HOURS);
    RecordedRequest conditionalRequest = assertConditionallyCached(new MockResponse()
        .addHeader("ETag: v1")
        .addHeader("Last-Modified: " + lastModifiedDate)
        .addHeader("Expires: " + formatDate(-1, TimeUnit.HOURS)));
    assertThat(conditionalRequest.getHeader("If-None-Match")).isEqualTo("v1");
    assertThat(conditionalRequest.getHeader("If-Modified-Since")).isNull();
  }

  @Test public void etagAndExpirationDateInTheFuture() throws Exception {
    assertFullyCached(new MockResponse()
        .addHeader("ETag: v1")
        .addHeader("Last-Modified: " + formatDate(-2, TimeUnit.HOURS))
        .addHeader("Expires: " + formatDate(1, TimeUnit.HOURS)));
  }

  @Test public void cacheControlNoCache() throws Exception {
    assertNotCached(new MockResponse()
        .addHeader("Cache-Control: no-cache"));
  }

  @Test public void cacheControlNoCacheAndExpirationDateInTheFuture() throws Exception {
    String lastModifiedDate = formatDate(-2, TimeUnit.HOURS);
    RecordedRequest conditionalRequest = assertConditionallyCached(new MockResponse()
        .addHeader("Last-Modified: " + lastModifiedDate)
        .addHeader("Expires: " + formatDate(1, TimeUnit.HOURS))
        .addHeader("Cache-Control: no-cache"));
    assertThat(conditionalRequest.getHeader("If-Modified-Since")).isEqualTo(
        lastModifiedDate);
  }

  @Test public void pragmaNoCache() throws Exception {
    assertNotCached(new MockResponse()
        .addHeader("Pragma: no-cache"));
  }

  @Test public void pragmaNoCacheAndExpirationDateInTheFuture() throws Exception {
    String lastModifiedDate = formatDate(-2, TimeUnit.HOURS);
    RecordedRequest conditionalRequest = assertConditionallyCached(new MockResponse()
        .addHeader("Last-Modified: " + lastModifiedDate)
        .addHeader("Expires: " + formatDate(1, TimeUnit.HOURS))
        .addHeader("Pragma: no-cache"));
    assertThat(conditionalRequest.getHeader("If-Modified-Since")).isEqualTo(
        lastModifiedDate);
  }

  @Test public void cacheControlNoStore() throws Exception {
    assertNotCached(new MockResponse()
        .addHeader("Cache-Control: no-store"));
  }

  @Test public void cacheControlNoStoreAndExpirationDateInTheFuture() throws Exception {
    assertNotCached(new MockResponse()
        .addHeader("Last-Modified: " + formatDate(-2, TimeUnit.HOURS))
        .addHeader("Expires: " + formatDate(1, TimeUnit.HOURS))
        .addHeader("Cache-Control: no-store"));
  }

  @Test public void partialRangeResponsesDoNotCorruptCache() throws Exception {
    // 1. Request a range.
    // 2. Request a full document, expecting a cache miss.
    server.enqueue(new MockResponse()
        .setBody("AA")
        .setResponseCode(HttpURLConnection.HTTP_PARTIAL)
        .addHeader("Expires: " + formatDate(1, TimeUnit.HOURS))
        .addHeader("Content-Range: bytes 1000-1001/2000"));
    server.enqueue(new MockResponse()
        .setBody("BB"));

    HttpUrl url = server.url("/");

    Request request = new Request.Builder()
        .url(url)
        .header("Range", "bytes=1000-1001")
        .build();
    Response range = client.newCall(request).execute();
    assertThat(range.body().string()).isEqualTo("AA");

    assertThat(get(url).body().string()).isEqualTo("BB");
  }

  /**
   * When the server returns a full response body we will store it and return it regardless of what
   * its Last-Modified date is. This behavior was different prior to OkHttp 3.5 when we would prefer
   * the response with the later Last-Modified date.
   *
   * https://github.com/square/okhttp/issues/2886
   */
  @Test public void serverReturnsDocumentOlderThanCache() throws Exception {
    server.enqueue(new MockResponse()
        .setBody("A")
        .addHeader("Last-Modified: " + formatDate(-2, TimeUnit.HOURS))
        .addHeader("Expires: " + formatDate(-1, TimeUnit.HOURS)));
    server.enqueue(new MockResponse()
        .setBody("B")
        .addHeader("Last-Modified: " + formatDate(-4, TimeUnit.HOURS)));
    server.enqueue(new MockResponse()
        .setResponseCode(HttpURLConnection.HTTP_NOT_MODIFIED));

    HttpUrl url = server.url("/");

    assertThat(get(url).body().string()).isEqualTo("A");
    assertThat(get(url).body().string()).isEqualTo("B");
    assertThat(get(url).body().string()).isEqualTo("B");
  }

  @Test public void clientSideNoStore() throws Exception {
    server.enqueue(new MockResponse()
        .addHeader("Cache-Control: max-age=60")
        .setBody("A"));
    server.enqueue(new MockResponse()
        .addHeader("Cache-Control: max-age=60")
        .setBody("B"));

    Request request1 = new Request.Builder()
        .url(server.url("/"))
        .cacheControl(new CacheControl.Builder().noStore().build())
        .build();
    Response response1 = client.newCall(request1).execute();
    assertThat(response1.body().string()).isEqualTo("A");

    Request request2 = new Request.Builder()
        .url(server.url("/"))
        .build();
    Response response2 = client.newCall(request2).execute();
    assertThat(response2.body().string()).isEqualTo("B");
  }

  @Test public void nonIdentityEncodingAndConditionalCache() throws Exception {
    assertNonIdentityEncodingCached(new MockResponse()
        .addHeader("Last-Modified: " + formatDate(-2, TimeUnit.HOURS))
        .addHeader("Expires: " + formatDate(-1, TimeUnit.HOURS)));
  }

  @Test public void nonIdentityEncodingAndFullCache() throws Exception {
    assertNonIdentityEncodingCached(new MockResponse()
        .addHeader("Last-Modified: " + formatDate(-2, TimeUnit.HOURS))
        .addHeader("Expires: " + formatDate(1, TimeUnit.HOURS)));
  }

  private void assertNonIdentityEncodingCached(MockResponse response) throws Exception {
    server.enqueue(response
        .setBody(gzip("ABCABCABC"))
        .addHeader("Content-Encoding: gzip"));
    server.enqueue(new MockResponse()
        .setResponseCode(HttpURLConnection.HTTP_NOT_MODIFIED));
    server.enqueue(new MockResponse()
        .setResponseCode(HttpURLConnection.HTTP_NOT_MODIFIED));

    // At least three request/response pairs are required because after the first request is cached
    // a different execution path might be taken. Thus modifications to the cache applied during
    // the second request might not be visible until another request is performed.
    assertThat(get(server.url("/")).body().string()).isEqualTo("ABCABCABC");
    assertThat(get(server.url("/")).body().string()).isEqualTo("ABCABCABC");
    assertThat(get(server.url("/")).body().string()).isEqualTo("ABCABCABC");
  }

  @Test public void previouslyNotGzippedContentIsNotModifiedAndSpecifiesGzipEncoding() throws Exception {
    server.enqueue(new MockResponse()
            .setBody("ABCABCABC")
            .addHeader("Content-Type: text/plain")
            .addHeader("Last-Modified: " + formatDate(-2, TimeUnit.HOURS))
            .addHeader("Expires: " + formatDate(-1, TimeUnit.HOURS)));
    server.enqueue(new MockResponse()
            .setResponseCode(HttpURLConnection.HTTP_NOT_MODIFIED)
            .addHeader("Content-Type: text/plain")
            .addHeader("Content-Encoding: gzip"));
    server.enqueue(new MockResponse()
            .setBody("DEFDEFDEF"));

    assertThat(get(server.url("/")).body().string()).isEqualTo("ABCABCABC");
    assertThat(get(server.url("/")).body().string()).isEqualTo("ABCABCABC");
    assertThat(get(server.url("/")).body().string()).isEqualTo("DEFDEFDEF");
  }

  @Test public void changedGzippedContentIsNotModifiedAndSpecifiesNewEncoding() throws Exception {
    server.enqueue(new MockResponse()
            .setBody(gzip("ABCABCABC"))
            .addHeader("Content-Type: text/plain")
            .addHeader("Last-Modified: " + formatDate(-2, TimeUnit.HOURS))
            .addHeader("Expires: " + formatDate(-1, TimeUnit.HOURS))
            .addHeader("Content-Encoding: gzip"));
    server.enqueue(new MockResponse()
            .setResponseCode(HttpURLConnection.HTTP_NOT_MODIFIED)
            .addHeader("Content-Type: text/plain")
            .addHeader("Content-Encoding: identity"));
    server.enqueue(new MockResponse()
            .setBody("DEFDEFDEF"));

    assertThat(get(server.url("/")).body().string()).isEqualTo("ABCABCABC");
    assertThat(get(server.url("/")).body().string()).isEqualTo("ABCABCABC");
    assertThat(get(server.url("/")).body().string()).isEqualTo("DEFDEFDEF");
  }

  @Test public void notModifiedSpecifiesEncoding() throws Exception {
    server.enqueue(new MockResponse()
        .setBody(gzip("ABCABCABC"))
        .addHeader("Content-Encoding: gzip")
        .addHeader("Last-Modified: " + formatDate(-2, TimeUnit.HOURS))
        .addHeader("Expires: " + formatDate(-1, TimeUnit.HOURS)));
    server.enqueue(new MockResponse()
        .setResponseCode(HttpURLConnection.HTTP_NOT_MODIFIED)
        .addHeader("Content-Encoding: gzip"));
    server.enqueue(new MockResponse()
        .setBody("DEFDEFDEF"));

    assertThat(get(server.url("/")).body().string()).isEqualTo("ABCABCABC");
    assertThat(get(server.url("/")).body().string()).isEqualTo("ABCABCABC");
    assertThat(get(server.url("/")).body().string()).isEqualTo("DEFDEFDEF");
  }

  /** https://github.com/square/okhttp/issues/947 */
  @Test public void gzipAndVaryOnAcceptEncoding() throws Exception {
    server.enqueue(new MockResponse()
        .setBody(gzip("ABCABCABC"))
        .addHeader("Content-Encoding: gzip")
        .addHeader("Vary: Accept-Encoding")
        .addHeader("Cache-Control: max-age=60"));
    server.enqueue(new MockResponse()
        .setBody("FAIL"));

    assertThat(get(server.url("/")).body().string()).isEqualTo("ABCABCABC");
    assertThat(get(server.url("/")).body().string()).isEqualTo("ABCABCABC");
  }

  @Test public void conditionalCacheHitIsNotDoublePooled() throws Exception {
    TestUtil.ensureAllConnectionsReleased(client);

    server.enqueue(new MockResponse()
        .addHeader("ETag: v1")
        .setBody("A"));
    server.enqueue(new MockResponse()
        .clearHeaders()
        .setResponseCode(HttpURLConnection.HTTP_NOT_MODIFIED));

    assertThat(get(server.url("/")).body().string()).isEqualTo("A");
    assertThat(get(server.url("/")).body().string()).isEqualTo("A");
    assertThat(client.connectionPool().idleConnectionCount()).isEqualTo(1);
  }

  @Test public void expiresDateBeforeModifiedDate() throws Exception {
    assertConditionallyCached(new MockResponse()
        .addHeader("Last-Modified: " + formatDate(-1, TimeUnit.HOURS))
        .addHeader("Expires: " + formatDate(-2, TimeUnit.HOURS)));
  }

  @Test public void requestMaxAge() throws IOException {
    server.enqueue(new MockResponse()
        .setBody("A")
        .addHeader("Last-Modified: " + formatDate(-2, TimeUnit.HOURS))
        .addHeader("Date: " + formatDate(-1, TimeUnit.MINUTES))
        .addHeader("Expires: " + formatDate(1, TimeUnit.HOURS)));
    server.enqueue(new MockResponse()
        .setBody("B"));

    assertThat(get(server.url("/")).body().string()).isEqualTo("A");

    Request request = new Request.Builder()
        .url(server.url("/"))
        .header("Cache-Control", "max-age=30")
        .build();
    Response response = client.newCall(request).execute();
    assertThat(response.body().string()).isEqualTo("B");
  }

  @Test public void requestMinFresh() throws IOException {
    server.enqueue(new MockResponse()
        .setBody("A")
        .addHeader("Cache-Control: max-age=60")
        .addHeader("Date: " + formatDate(0, TimeUnit.MINUTES)));
    server.enqueue(new MockResponse()
        .setBody("B"));

    assertThat(get(server.url("/")).body().string()).isEqualTo("A");

    Request request = new Request.Builder()
        .url(server.url("/"))
        .header("Cache-Control", "min-fresh=120")
        .build();
    Response response = client.newCall(request).execute();
    assertThat(response.body().string()).isEqualTo("B");
  }

  @Test public void requestMaxStale() throws IOException {
    server.enqueue(new MockResponse()
        .setBody("A")
        .addHeader("Cache-Control: max-age=120")
        .addHeader("Date: " + formatDate(-4, TimeUnit.MINUTES)));
    server.enqueue(new MockResponse()
        .setBody("B"));

    assertThat(get(server.url("/")).body().string()).isEqualTo("A");

    Request request = new Request.Builder()
        .url(server.url("/"))
        .header("Cache-Control", "max-stale=180")
        .build();
    Response response = client.newCall(request).execute();
    assertThat(response.body().string()).isEqualTo("A");
    assertThat(response.header("Warning")).isEqualTo(
        "110 HttpURLConnection \"Response is stale\"");
  }

  @Test public void requestMaxStaleDirectiveWithNoValue() throws IOException {
    // Add a stale response to the cache.
    server.enqueue(new MockResponse()
        .setBody("A")
        .addHeader("Cache-Control: max-age=120")
        .addHeader("Date: " + formatDate(-4, TimeUnit.MINUTES)));
    server.enqueue(new MockResponse()
        .setBody("B"));

    assertThat(get(server.url("/")).body().string()).isEqualTo("A");

    // With max-stale, we'll return that stale response.
    Request request = new Request.Builder()
        .url(server.url("/"))
        .header("Cache-Control", "max-stale")
        .build();
    Response response = client.newCall(request).execute();
    assertThat(response.body().string()).isEqualTo("A");
    assertThat(response.header("Warning")).isEqualTo(
        "110 HttpURLConnection \"Response is stale\"");
  }

  @Test public void requestMaxStaleNotHonoredWithMustRevalidate() throws IOException {
    server.enqueue(new MockResponse()
        .setBody("A")
        .addHeader("Cache-Control: max-age=120, must-revalidate")
        .addHeader("Date: " + formatDate(-4, TimeUnit.MINUTES)));
    server.enqueue(new MockResponse()
        .setBody("B"));

    assertThat(get(server.url("/")).body().string()).isEqualTo("A");

    Request request = new Request.Builder()
        .url(server.url("/"))
        .header("Cache-Control", "max-stale=180")
        .build();
    Response response = client.newCall(request).execute();
    assertThat(response.body().string()).isEqualTo("B");
  }

  @Test public void requestOnlyIfCachedWithNoResponseCached() throws IOException {
    // (no responses enqueued)

    Request request = new Request.Builder()
        .url(server.url("/"))
        .header("Cache-Control", "only-if-cached")
        .build();
    Response response = client.newCall(request).execute();
    assertThat(response.body().source().exhausted()).isTrue();
    assertThat(response.code()).isEqualTo(504);
    assertThat(cache.requestCount()).isEqualTo(1);
    assertThat(cache.networkCount()).isEqualTo(0);
    assertThat(cache.hitCount()).isEqualTo(0);
  }

  @Test public void requestOnlyIfCachedWithFullResponseCached() throws IOException {
    server.enqueue(new MockResponse()
        .setBody("A")
        .addHeader("Cache-Control: max-age=30")
        .addHeader("Date: " + formatDate(0, TimeUnit.MINUTES)));

    assertThat(get(server.url("/")).body().string()).isEqualTo("A");
    Request request = new Request.Builder()
        .url(server.url("/"))
        .header("Cache-Control", "only-if-cached")
        .build();
    Response response = client.newCall(request).execute();
    assertThat(response.body().string()).isEqualTo("A");
    assertThat(cache.requestCount()).isEqualTo(2);
    assertThat(cache.networkCount()).isEqualTo(1);
    assertThat(cache.hitCount()).isEqualTo(1);
  }

  @Test public void requestOnlyIfCachedWithConditionalResponseCached() throws IOException {
    server.enqueue(new MockResponse()
        .setBody("A")
        .addHeader("Cache-Control: max-age=30")
        .addHeader("Date: " + formatDate(-1, TimeUnit.MINUTES)));

    assertThat(get(server.url("/")).body().string()).isEqualTo("A");
    Request request = new Request.Builder()
        .url(server.url("/"))
        .header("Cache-Control", "only-if-cached")
        .build();
    Response response = client.newCall(request).execute();
    assertThat(response.body().source().exhausted()).isTrue();
    assertThat(response.code()).isEqualTo(504);
    assertThat(cache.requestCount()).isEqualTo(2);
    assertThat(cache.networkCount()).isEqualTo(1);
    assertThat(cache.hitCount()).isEqualTo(0);
  }

  @Test public void requestOnlyIfCachedWithUnhelpfulResponseCached() throws IOException {
    server.enqueue(new MockResponse()
        .setBody("A"));

    assertThat(get(server.url("/")).body().string()).isEqualTo("A");
    Request request = new Request.Builder()
        .url(server.url("/"))
        .header("Cache-Control", "only-if-cached")
        .build();
    Response response = client.newCall(request).execute();
    assertThat(response.body().source().exhausted()).isTrue();
    assertThat(response.code()).isEqualTo(504);
    assertThat(cache.requestCount()).isEqualTo(2);
    assertThat(cache.networkCount()).isEqualTo(1);
    assertThat(cache.hitCount()).isEqualTo(0);
  }

  @Test public void requestCacheControlNoCache() throws Exception {
    server.enqueue(new MockResponse()
        .addHeader("Last-Modified: " + formatDate(-120, TimeUnit.SECONDS))
        .addHeader("Date: " + formatDate(0, TimeUnit.SECONDS))
        .addHeader("Cache-Control: max-age=60")
        .setBody("A"));
    server.enqueue(new MockResponse()
        .setBody("B"));

    HttpUrl url = server.url("/");
    assertThat(get(url).body().string()).isEqualTo("A");
    Request request = new Request.Builder()
        .url(url)
        .header("Cache-Control", "no-cache")
        .build();
    Response response = client.newCall(request).execute();
    assertThat(response.body().string()).isEqualTo("B");
  }

  @Test public void requestPragmaNoCache() throws Exception {
    server.enqueue(new MockResponse()
        .addHeader("Last-Modified: " + formatDate(-120, TimeUnit.SECONDS))
        .addHeader("Date: " + formatDate(0, TimeUnit.SECONDS))
        .addHeader("Cache-Control: max-age=60")
        .setBody("A"));
    server.enqueue(new MockResponse()
        .setBody("B"));

    HttpUrl url = server.url("/");
    assertThat(get(url).body().string()).isEqualTo("A");
    Request request = new Request.Builder()
        .url(url)
        .header("Pragma", "no-cache")
        .build();
    Response response = client.newCall(request).execute();
    assertThat(response.body().string()).isEqualTo("B");
  }

  @Test public void clientSuppliedIfModifiedSinceWithCachedResult() throws Exception {
    MockResponse response = new MockResponse()
        .addHeader("ETag: v3")
        .addHeader("Cache-Control: max-age=0");
    String ifModifiedSinceDate = formatDate(-24, TimeUnit.HOURS);
    RecordedRequest request =
        assertClientSuppliedCondition(response, "If-Modified-Since", ifModifiedSinceDate);
    assertThat(request.getHeader("If-Modified-Since")).isEqualTo(ifModifiedSinceDate);
    assertThat(request.getHeader("If-None-Match")).isNull();
  }

  @Test public void clientSuppliedIfNoneMatchSinceWithCachedResult() throws Exception {
    String lastModifiedDate = formatDate(-3, TimeUnit.MINUTES);
    MockResponse response = new MockResponse()
        .addHeader("Last-Modified: " + lastModifiedDate)
        .addHeader("Date: " + formatDate(-2, TimeUnit.MINUTES))
        .addHeader("Cache-Control: max-age=0");
    RecordedRequest request = assertClientSuppliedCondition(response, "If-None-Match", "v1");
    assertThat(request.getHeader("If-None-Match")).isEqualTo("v1");
    assertThat(request.getHeader("If-Modified-Since")).isNull();
  }

  private RecordedRequest assertClientSuppliedCondition(MockResponse seed, String conditionName,
      String conditionValue) throws Exception {
    server.enqueue(seed.setBody("A"));
    server.enqueue(new MockResponse()
        .setResponseCode(HttpURLConnection.HTTP_NOT_MODIFIED));

    HttpUrl url = server.url("/");
    assertThat(get(url).body().string()).isEqualTo("A");

    Request request = new Request.Builder()
        .url(url)
        .header(conditionName, conditionValue)
        .build();
    Response response = client.newCall(request).execute();
    assertThat(response.code()).isEqualTo(HttpURLConnection.HTTP_NOT_MODIFIED);
    assertThat(response.body().string()).isEqualTo("");

    server.takeRequest(); // seed
    return server.takeRequest();
  }

  /**
   * For Last-Modified and Date headers, we should echo the date back in the exact format we were
   * served.
   */
  @Test public void retainServedDateFormat() throws Exception {
    // Serve a response with a non-standard date format that OkHttp supports.
    Date lastModifiedDate = new Date(System.currentTimeMillis() + TimeUnit.HOURS.toMillis(-1));
    Date servedDate = new Date(System.currentTimeMillis() + TimeUnit.HOURS.toMillis(-2));
    DateFormat dateFormat = new SimpleDateFormat("EEE dd-MMM-yyyy HH:mm:ss z", Locale.US);
    dateFormat.setTimeZone(TimeZone.getTimeZone("America/New_York"));
    String lastModifiedString = dateFormat.format(lastModifiedDate);
    String servedString = dateFormat.format(servedDate);

    // This response should be conditionally cached.
    server.enqueue(new MockResponse()
        .addHeader("Last-Modified: " + lastModifiedString)
        .addHeader("Expires: " + servedString)
        .setBody("A"));
    server.enqueue(new MockResponse()
        .setResponseCode(HttpURLConnection.HTTP_NOT_MODIFIED));

    assertThat(get(server.url("/")).body().string()).isEqualTo("A");
    assertThat(get(server.url("/")).body().string()).isEqualTo("A");

    // The first request has no conditions.
    RecordedRequest request1 = server.takeRequest();
    assertThat(request1.getHeader("If-Modified-Since")).isNull();

    // The 2nd request uses the server's date format.
    RecordedRequest request2 = server.takeRequest();
    assertThat(request2.getHeader("If-Modified-Since")).isEqualTo(lastModifiedString);
  }

  @Test public void clientSuppliedConditionWithoutCachedResult() throws Exception {
    server.enqueue(new MockResponse()
        .setResponseCode(HttpURLConnection.HTTP_NOT_MODIFIED));

    Request request = new Request.Builder()
        .url(server.url("/"))
        .header("If-Modified-Since", formatDate(-24, TimeUnit.HOURS))
        .build();
    Response response = client.newCall(request).execute();
    assertThat(response.code()).isEqualTo(HttpURLConnection.HTTP_NOT_MODIFIED);
    assertThat(response.body().string()).isEqualTo("");
  }

  @Test public void authorizationRequestFullyCached() throws Exception {
    server.enqueue(new MockResponse()
        .addHeader("Cache-Control: max-age=60")
        .setBody("A"));
    server.enqueue(new MockResponse()
        .setBody("B"));

    HttpUrl url = server.url("/");
    Request request = new Request.Builder()
        .url(url)
        .header("Authorization", "password")
        .build();
    Response response = client.newCall(request).execute();
    assertThat(response.body().string()).isEqualTo("A");
    assertThat(get(url).body().string()).isEqualTo("A");
  }

  @Test public void contentLocationDoesNotPopulateCache() throws Exception {
    server.enqueue(new MockResponse()
        .addHeader("Cache-Control: max-age=60")
        .addHeader("Content-Location: /bar")
        .setBody("A"));
    server.enqueue(new MockResponse()
        .setBody("B"));

    assertThat(get(server.url("/foo")).body().string()).isEqualTo("A");
    assertThat(get(server.url("/bar")).body().string()).isEqualTo("B");
  }

  @Test public void connectionIsReturnedToPoolAfterConditionalSuccess() throws Exception {
    server.enqueue(new MockResponse()
        .addHeader("Last-Modified: " + formatDate(-1, TimeUnit.HOURS))
        .addHeader("Cache-Control: max-age=0")
        .setBody("A"));
    server.enqueue(new MockResponse()
        .setResponseCode(HttpURLConnection.HTTP_NOT_MODIFIED));
    server.enqueue(new MockResponse()
        .setBody("B"));

    assertThat(get(server.url("/a")).body().string()).isEqualTo("A");
    assertThat(get(server.url("/a")).body().string()).isEqualTo("A");
    assertThat(get(server.url("/b")).body().string()).isEqualTo("B");

    assertThat(server.takeRequest().getSequenceNumber()).isEqualTo(0);
    assertThat(server.takeRequest().getSequenceNumber()).isEqualTo(1);
    assertThat(server.takeRequest().getSequenceNumber()).isEqualTo(2);
  }

  @Test public void statisticsConditionalCacheMiss() throws Exception {
    server.enqueue(new MockResponse()
        .addHeader("Last-Modified: " + formatDate(-1, TimeUnit.HOURS))
        .addHeader("Cache-Control: max-age=0")
        .setBody("A"));
    server.enqueue(new MockResponse()
        .setBody("B"));
    server.enqueue(new MockResponse()
        .setBody("C"));

    assertThat(get(server.url("/")).body().string()).isEqualTo("A");
    assertThat(cache.requestCount()).isEqualTo(1);
    assertThat(cache.networkCount()).isEqualTo(1);
    assertThat(cache.hitCount()).isEqualTo(0);
    assertThat(get(server.url("/")).body().string()).isEqualTo("B");
    assertThat(get(server.url("/")).body().string()).isEqualTo("C");
    assertThat(cache.requestCount()).isEqualTo(3);
    assertThat(cache.networkCount()).isEqualTo(3);
    assertThat(cache.hitCount()).isEqualTo(0);
  }

  @Test public void statisticsConditionalCacheHit() throws Exception {
    server.enqueue(new MockResponse()
        .addHeader("Last-Modified: " + formatDate(-1, TimeUnit.HOURS))
        .addHeader("Cache-Control: max-age=0")
        .setBody("A"));
    server.enqueue(new MockResponse()
        .setResponseCode(HttpURLConnection.HTTP_NOT_MODIFIED));
    server.enqueue(new MockResponse()
        .setResponseCode(HttpURLConnection.HTTP_NOT_MODIFIED));

    assertThat(get(server.url("/")).body().string()).isEqualTo("A");
    assertThat(cache.requestCount()).isEqualTo(1);
    assertThat(cache.networkCount()).isEqualTo(1);
    assertThat(cache.hitCount()).isEqualTo(0);
    assertThat(get(server.url("/")).body().string()).isEqualTo("A");
    assertThat(get(server.url("/")).body().string()).isEqualTo("A");
    assertThat(cache.requestCount()).isEqualTo(3);
    assertThat(cache.networkCount()).isEqualTo(3);
    assertThat(cache.hitCount()).isEqualTo(2);
  }

  @Test public void statisticsFullCacheHit() throws Exception {
    server.enqueue(new MockResponse()
        .addHeader("Cache-Control: max-age=60")
        .setBody("A"));

    assertThat(get(server.url("/")).body().string()).isEqualTo("A");
    assertThat(cache.requestCount()).isEqualTo(1);
    assertThat(cache.networkCount()).isEqualTo(1);
    assertThat(cache.hitCount()).isEqualTo(0);
    assertThat(get(server.url("/")).body().string()).isEqualTo("A");
    assertThat(get(server.url("/")).body().string()).isEqualTo("A");
    assertThat(cache.requestCount()).isEqualTo(3);
    assertThat(cache.networkCount()).isEqualTo(1);
    assertThat(cache.hitCount()).isEqualTo(2);
  }

  @Test public void varyMatchesChangedRequestHeaderField() throws Exception {
    server.enqueue(new MockResponse()
        .addHeader("Cache-Control: max-age=60")
        .addHeader("Vary: Accept-Language")
        .setBody("A"));
    server.enqueue(new MockResponse()
        .setBody("B"));

    HttpUrl url = server.url("/");
    Request frRequest = new Request.Builder()
        .url(url)
        .header("Accept-Language", "fr-CA")
        .build();
    Response frResponse = client.newCall(frRequest).execute();
    assertThat(frResponse.body().string()).isEqualTo("A");

    Request enRequest = new Request.Builder()
        .url(url)
        .header("Accept-Language", "en-US")
        .build();
    Response enResponse = client.newCall(enRequest).execute();
    assertThat(enResponse.body().string()).isEqualTo("B");
  }

  @Test public void varyMatchesUnchangedRequestHeaderField() throws Exception {
    server.enqueue(new MockResponse()
        .addHeader("Cache-Control: max-age=60")
        .addHeader("Vary: Accept-Language")
        .setBody("A"));
    server.enqueue(new MockResponse()
        .setBody("B"));

    HttpUrl url = server.url("/");
    Request request = new Request.Builder()
        .url(url)
        .header("Accept-Language", "fr-CA")
        .build();
    Response response1 = client.newCall(request).execute();
    assertThat(response1.body().string()).isEqualTo("A");
    Request request1 = new Request.Builder()
        .url(url)
        .header("Accept-Language", "fr-CA")
        .build();
    Response response2 = client.newCall(request1).execute();
    assertThat(response2.body().string()).isEqualTo("A");
  }

  @Test public void varyMatchesAbsentRequestHeaderField() throws Exception {
    server.enqueue(new MockResponse()
        .addHeader("Cache-Control: max-age=60")
        .addHeader("Vary: Foo")
        .setBody("A"));
    server.enqueue(new MockResponse()
        .setBody("B"));

    assertThat(get(server.url("/")).body().string()).isEqualTo("A");
    assertThat(get(server.url("/")).body().string()).isEqualTo("A");
  }

  @Test public void varyMatchesAddedRequestHeaderField() throws Exception {
    server.enqueue(new MockResponse()
        .addHeader("Cache-Control: max-age=60")
        .addHeader("Vary: Foo")
        .setBody("A"));
    server.enqueue(new MockResponse()
        .setBody("B"));

    assertThat(get(server.url("/")).body().string()).isEqualTo("A");
    Request request = new Request.Builder()
        .url(server.url("/")).header("Foo", "bar")
        .build();
    Response response = client.newCall(request).execute();
    assertThat(response.body().string()).isEqualTo("B");
  }

  @Test public void varyMatchesRemovedRequestHeaderField() throws Exception {
    server.enqueue(new MockResponse()
        .addHeader("Cache-Control: max-age=60")
        .addHeader("Vary: Foo")
        .setBody("A"));
    server.enqueue(new MockResponse()
        .setBody("B"));

    Request request = new Request.Builder()
        .url(server.url("/")).header("Foo", "bar")
        .build();
    Response fooresponse = client.newCall(request).execute();
    assertThat(fooresponse.body().string()).isEqualTo("A");
    assertThat(get(server.url("/")).body().string()).isEqualTo("B");
  }

  @Test public void varyFieldsAreCaseInsensitive() throws Exception {
    server.enqueue(new MockResponse()
        .addHeader("Cache-Control: max-age=60")
        .addHeader("Vary: ACCEPT-LANGUAGE")
        .setBody("A"));
    server.enqueue(new MockResponse()
        .setBody("B"));

    HttpUrl url = server.url("/");
    Request request = new Request.Builder()
        .url(url)
        .header("Accept-Language", "fr-CA")
        .build();
    Response response1 = client.newCall(request).execute();
    assertThat(response1.body().string()).isEqualTo("A");
    Request request1 = new Request.Builder()
        .url(url)
        .header("accept-language", "fr-CA")
        .build();
    Response response2 = client.newCall(request1).execute();
    assertThat(response2.body().string()).isEqualTo("A");
  }

  @Test public void varyMultipleFieldsWithMatch() throws Exception {
    server.enqueue(new MockResponse()
        .addHeader("Cache-Control: max-age=60")
        .addHeader("Vary: Accept-Language, Accept-Charset")
        .addHeader("Vary: Accept-Encoding")
        .setBody("A"));
    server.enqueue(new MockResponse()
        .setBody("B"));

    HttpUrl url = server.url("/");
    Request request = new Request.Builder()
        .url(url)
        .header("Accept-Language", "fr-CA")
        .header("Accept-Charset", "UTF-8")
        .header("Accept-Encoding", "identity")
        .build();
    Response response1 = client.newCall(request).execute();
    assertThat(response1.body().string()).isEqualTo("A");
    Request request1 = new Request.Builder()
        .url(url)
        .header("Accept-Language", "fr-CA")
        .header("Accept-Charset", "UTF-8")
        .header("Accept-Encoding", "identity")
        .build();
    Response response2 = client.newCall(request1).execute();
    assertThat(response2.body().string()).isEqualTo("A");
  }

  @Test public void varyMultipleFieldsWithNoMatch() throws Exception {
    server.enqueue(new MockResponse()
        .addHeader("Cache-Control: max-age=60")
        .addHeader("Vary: Accept-Language, Accept-Charset")
        .addHeader("Vary: Accept-Encoding")
        .setBody("A"));
    server.enqueue(new MockResponse()
        .setBody("B"));

    HttpUrl url = server.url("/");
    Request frRequest = new Request.Builder()
        .url(url)
        .header("Accept-Language", "fr-CA")
        .header("Accept-Charset", "UTF-8")
        .header("Accept-Encoding", "identity")
        .build();
    Response frResponse = client.newCall(frRequest).execute();
    assertThat(frResponse.body().string()).isEqualTo("A");
    Request enRequest = new Request.Builder()
        .url(url)
        .header("Accept-Language", "en-CA")
        .header("Accept-Charset", "UTF-8")
        .header("Accept-Encoding", "identity")
        .build();
    Response enResponse = client.newCall(enRequest).execute();
    assertThat(enResponse.body().string()).isEqualTo("B");
  }

  @Test public void varyMultipleFieldValuesWithMatch() throws Exception {
    server.enqueue(new MockResponse()
        .addHeader("Cache-Control: max-age=60")
        .addHeader("Vary: Accept-Language")
        .setBody("A"));
    server.enqueue(new MockResponse()
        .setBody("B"));

    HttpUrl url = server.url("/");
    Request request1 = new Request.Builder()
        .url(url)
        .addHeader("Accept-Language", "fr-CA, fr-FR")
        .addHeader("Accept-Language", "en-US")
        .build();
    Response response1 = client.newCall(request1).execute();
    assertThat(response1.body().string()).isEqualTo("A");

    Request request2 = new Request.Builder()
        .url(url)
        .addHeader("Accept-Language", "fr-CA, fr-FR")
        .addHeader("Accept-Language", "en-US")
        .build();
    Response response2 = client.newCall(request2).execute();
    assertThat(response2.body().string()).isEqualTo("A");
  }

  @Test public void varyMultipleFieldValuesWithNoMatch() throws Exception {
    server.enqueue(new MockResponse()
        .addHeader("Cache-Control: max-age=60")
        .addHeader("Vary: Accept-Language")
        .setBody("A"));
    server.enqueue(new MockResponse()
        .setBody("B"));

    HttpUrl url = server.url("/");
    Request request1 = new Request.Builder()
        .url(url)
        .addHeader("Accept-Language", "fr-CA, fr-FR")
        .addHeader("Accept-Language", "en-US")
        .build();
    Response response1 = client.newCall(request1).execute();
    assertThat(response1.body().string()).isEqualTo("A");

    Request request2 = new Request.Builder()
        .url(url)
        .addHeader("Accept-Language", "fr-CA")
        .addHeader("Accept-Language", "en-US")
        .build();
    Response response2 = client.newCall(request2).execute();
    assertThat(response2.body().string()).isEqualTo("B");
  }

  @Test public void varyAsterisk() throws Exception {
    server.enqueue(new MockResponse()
        .addHeader("Cache-Control: max-age=60")
        .addHeader("Vary: *")
        .setBody("A"));
    server.enqueue(new MockResponse()
        .setBody("B"));

    assertThat(get(server.url("/")).body().string()).isEqualTo("A");
    assertThat(get(server.url("/")).body().string()).isEqualTo("B");
  }

  @Test public void varyAndHttps() throws Exception {
    server.useHttps(handshakeCertificates.sslSocketFactory(), false);
    server.enqueue(new MockResponse()
        .addHeader("Cache-Control: max-age=60")
        .addHeader("Vary: Accept-Language")
        .setBody("A"));
    server.enqueue(new MockResponse()
        .setBody("B"));

    client = client.newBuilder()
        .sslSocketFactory(
            handshakeCertificates.sslSocketFactory(), handshakeCertificates.trustManager())
        .hostnameVerifier(NULL_HOSTNAME_VERIFIER)
        .build();

    HttpUrl url = server.url("/");
    Request request1 = new Request.Builder()
        .url(url)
        .header("Accept-Language", "en-US")
        .build();
    Response response1 = client.newCall(request1).execute();
    assertThat(response1.body().string()).isEqualTo("A");

    Request request2 = new Request.Builder()
        .url(url)
        .header("Accept-Language", "en-US")
        .build();
    Response response2 = client.newCall(request2).execute();
    assertThat(response2.body().string()).isEqualTo("A");
  }

  @Test public void cachePlusCookies() throws Exception {
    RecordingCookieJar cookieJar = new RecordingCookieJar();
    client = client.newBuilder()
        .cookieJar(cookieJar)
        .build();

    server.enqueue(new MockResponse()
        .addHeader("Set-Cookie: a=FIRST")
        .addHeader("Last-Modified: " + formatDate(-1, TimeUnit.HOURS))
        .addHeader("Cache-Control: max-age=0")
        .setBody("A"));
    server.enqueue(new MockResponse()
        .addHeader("Set-Cookie: a=SECOND")
        .setResponseCode(HttpURLConnection.HTTP_NOT_MODIFIED));

    HttpUrl url = server.url("/");
    assertThat(get(url).body().string()).isEqualTo("A");
    cookieJar.assertResponseCookies("a=FIRST; path=/");
    assertThat(get(url).body().string()).isEqualTo("A");
    cookieJar.assertResponseCookies("a=SECOND; path=/");
  }

  @Test public void getHeadersReturnsNetworkEndToEndHeaders() throws Exception {
    server.enqueue(new MockResponse()
        .addHeader("Allow: GET, HEAD")
        .addHeader("Last-Modified: " + formatDate(-1, TimeUnit.HOURS))
        .addHeader("Cache-Control: max-age=0")
        .setBody("A"));
    server.enqueue(new MockResponse()
        .addHeader("Allow: GET, HEAD, PUT")
        .setResponseCode(HttpURLConnection.HTTP_NOT_MODIFIED));

    Response response1 = get(server.url("/"));
    assertThat(response1.body().string()).isEqualTo("A");
    assertThat(response1.header("Allow")).isEqualTo("GET, HEAD");

    Response response2 = get(server.url("/"));
    assertThat(response2.body().string()).isEqualTo("A");
    assertThat(response2.header("Allow")).isEqualTo("GET, HEAD, PUT");
  }

  @Test public void getHeadersReturnsCachedHopByHopHeaders() throws Exception {
    server.enqueue(new MockResponse()
        .addHeader("Transfer-Encoding: identity")
        .addHeader("Last-Modified: " + formatDate(-1, TimeUnit.HOURS))
        .addHeader("Cache-Control: max-age=0")
        .setBody("A"));
    server.enqueue(new MockResponse()
        .addHeader("Transfer-Encoding: none")
        .setResponseCode(HttpURLConnection.HTTP_NOT_MODIFIED));

    Response response1 = get(server.url("/"));
    assertThat(response1.body().string()).isEqualTo("A");
    assertThat(response1.header("Transfer-Encoding")).isEqualTo("identity");

    Response response2 = get(server.url("/"));
    assertThat(response2.body().string()).isEqualTo("A");
    assertThat(response2.header("Transfer-Encoding")).isEqualTo("identity");
  }

  @Test public void getHeadersDeletesCached100LevelWarnings() throws Exception {
    server.enqueue(new MockResponse()
        .addHeader("Warning: 199 test danger")
        .addHeader("Last-Modified: " + formatDate(-1, TimeUnit.HOURS))
        .addHeader("Cache-Control: max-age=0")
        .setBody("A"));
    server.enqueue(new MockResponse()
        .setResponseCode(HttpURLConnection.HTTP_NOT_MODIFIED));

    Response response1 = get(server.url("/"));
    assertThat(response1.body().string()).isEqualTo("A");
    assertThat(response1.header("Warning")).isEqualTo("199 test danger");

    Response response2 = get(server.url("/"));
<<<<<<< HEAD
    assertEquals("A", response2.body().string());
    assertEquals(null, response2.header("Warning"));
=======
    assertThat(response2.body().string()).isEqualTo("A");
    assertThat(response2.header("Warning")).isNull();
>>>>>>> 028028b9
  }

  @Test public void getHeadersRetainsCached200LevelWarnings() throws Exception {
    server.enqueue(new MockResponse()
        .addHeader("Warning: 299 test danger")
        .addHeader("Last-Modified: " + formatDate(-1, TimeUnit.HOURS))
        .addHeader("Cache-Control: max-age=0")
        .setBody("A"));
    server.enqueue(new MockResponse()
        .setResponseCode(HttpURLConnection.HTTP_NOT_MODIFIED));

    Response response1 = get(server.url("/"));
    assertThat(response1.body().string()).isEqualTo("A");
    assertThat(response1.header("Warning")).isEqualTo("299 test danger");

    Response response2 = get(server.url("/"));
    assertThat(response2.body().string()).isEqualTo("A");
    assertThat(response2.header("Warning")).isEqualTo("299 test danger");
  }

  @Test public void doNotCachePartialResponse() throws Exception {
    assertNotCached(new MockResponse()
        .setResponseCode(HttpURLConnection.HTTP_PARTIAL)
        .addHeader("Date: " + formatDate(0, TimeUnit.HOURS))
        .addHeader("Content-Range: bytes 100-100/200")
        .addHeader("Cache-Control: max-age=60"));
  }

  @Test public void conditionalHitUpdatesCache() throws Exception {
    server.enqueue(new MockResponse()
        .addHeader("Last-Modified: " + formatDate(0, TimeUnit.SECONDS))
        .addHeader("Cache-Control: max-age=0")
        .setBody("A"));
    server.enqueue(new MockResponse()
        .addHeader("Cache-Control: max-age=30")
        .addHeader("Allow: GET, HEAD")
        .setResponseCode(HttpURLConnection.HTTP_NOT_MODIFIED));
    server.enqueue(new MockResponse()
        .setBody("B"));

    // A cache miss writes the cache.
    long t0 = System.currentTimeMillis();
    Response response1 = get(server.url("/a"));
<<<<<<< HEAD
    assertEquals("A", response1.body().string());
    assertEquals(null, response1.header("Allow"));
    assertEquals(0, response1.receivedResponseAtMillis() - t0, 250.0);
=======
    assertThat(response1.body().string()).isEqualTo("A");
    assertThat(response1.header("Allow")).isNull();
    assertThat((double) (response1.receivedResponseAtMillis() - t0)).isCloseTo(
        (double) 0, offset(250.0));
>>>>>>> 028028b9

    // A conditional cache hit updates the cache.
    Thread.sleep(500); // Make sure t0 and t1 are distinct.
    long t1 = System.currentTimeMillis();
    Response response2 = get(server.url("/a"));
    assertThat(response2.code()).isEqualTo(HttpURLConnection.HTTP_OK);
    assertThat(response2.body().string()).isEqualTo("A");
    assertThat(response2.header("Allow")).isEqualTo("GET, HEAD");
    assertThat((double) (response2.receivedResponseAtMillis() - t1)).isCloseTo(
        (double) 0, offset(250.0));

    // A full cache hit reads the cache.
    Thread.sleep(500); // Make sure t1 and t2 are distinct.
    long t2 = System.currentTimeMillis();
    Response response3 = get(server.url("/a"));
    assertThat(response3.body().string()).isEqualTo("A");
    assertThat(response3.header("Allow")).isEqualTo("GET, HEAD");
    assertThat((double) (response3.receivedResponseAtMillis() - t1)).isCloseTo(
        (double) 0, offset(250.0));

    assertThat(server.getRequestCount()).isEqualTo(2);
  }

  @Test public void responseSourceHeaderCached() throws IOException {
    server.enqueue(new MockResponse()
        .setBody("A")
        .addHeader("Cache-Control: max-age=30")
        .addHeader("Date: " + formatDate(0, TimeUnit.MINUTES)));

    assertThat(get(server.url("/")).body().string()).isEqualTo("A");
    Request request = new Request.Builder()
        .url(server.url("/")).header("Cache-Control", "only-if-cached")
        .build();
    Response response = client.newCall(request).execute();
    assertThat(response.body().string()).isEqualTo("A");
  }

  @Test public void responseSourceHeaderConditionalCacheFetched() throws IOException {
    server.enqueue(new MockResponse()
        .setBody("A")
        .addHeader("Cache-Control: max-age=30")
        .addHeader("Date: " + formatDate(-31, TimeUnit.MINUTES)));
    server.enqueue(new MockResponse()
        .setBody("B")
        .addHeader("Cache-Control: max-age=30")
        .addHeader("Date: " + formatDate(0, TimeUnit.MINUTES)));

    assertThat(get(server.url("/")).body().string()).isEqualTo("A");
    Response response = get(server.url("/"));
    assertThat(response.body().string()).isEqualTo("B");
  }

  @Test public void responseSourceHeaderConditionalCacheNotFetched() throws IOException {
    server.enqueue(new MockResponse()
        .setBody("A")
        .addHeader("Cache-Control: max-age=0")
        .addHeader("Date: " + formatDate(0, TimeUnit.MINUTES)));
    server.enqueue(new MockResponse()
        .setResponseCode(304));

    assertThat(get(server.url("/")).body().string()).isEqualTo("A");
    Response response = get(server.url("/"));
    assertThat(response.body().string()).isEqualTo("A");
  }

  @Test public void responseSourceHeaderFetched() throws IOException {
    server.enqueue(new MockResponse()
        .setBody("A"));

    Response response = get(server.url("/"));
    assertThat(response.body().string()).isEqualTo("A");
  }

  @Test public void emptyResponseHeaderNameFromCacheIsLenient() throws Exception {
    Headers.Builder headers = new Headers.Builder()
        .add("Cache-Control: max-age=120");
    Internal.instance.addLenient(headers, ": A");
    server.enqueue(new MockResponse()
        .setHeaders(headers.build())
        .setBody("body"));

    Response response = get(server.url("/"));
    assertThat(response.header("")).isEqualTo("A");
    assertThat(response.body().string()).isEqualTo("body");
  }

  /**
   * Old implementations of OkHttp's response cache wrote header fields like ":status: 200 OK". This
   * broke our cached response parser because it split on the first colon. This regression test
   * exists to help us read these old bad cache entries.
   *
   * https://github.com/square/okhttp/issues/227
   */
  @Test public void testGoldenCacheResponse() throws Exception {
    cache.close();
    server.enqueue(new MockResponse()
        .clearHeaders()
        .setResponseCode(HttpURLConnection.HTTP_NOT_MODIFIED));

    HttpUrl url = server.url("/");
    String urlKey = Cache.key(url);
    String entryMetadata = ""
        + "" + url + "\n"
        + "GET\n"
        + "0\n"
        + "HTTP/1.1 200 OK\n"
        + "7\n"
        + ":status: 200 OK\n"
        + ":version: HTTP/1.1\n"
        + "etag: foo\n"
        + "content-length: 3\n"
        + "OkHttp-Received-Millis: " + System.currentTimeMillis() + "\n"
        + "X-Android-Response-Source: NETWORK 200\n"
        + "OkHttp-Sent-Millis: " + System.currentTimeMillis() + "\n"
        + "\n"
        + "TLS_ECDHE_RSA_WITH_AES_256_CBC_SHA\n"
        + "1\n"
        + "MIIBpDCCAQ2gAwIBAgIBATANBgkqhkiG9w0BAQsFADAYMRYwFAYDVQQDEw1qd2lsc29uLmxvY2FsMB4XDTEzMDgy"
        + "OTA1MDE1OVoXDTEzMDgzMDA1MDE1OVowGDEWMBQGA1UEAxMNandpbHNvbi5sb2NhbDCBnzANBgkqhkiG9w0BAQEF"
        + "AAOBjQAwgYkCgYEAlFW+rGo/YikCcRghOyKkJanmVmJSce/p2/jH1QvNIFKizZdh8AKNwojt3ywRWaDULA/RlCUc"
        + "ltF3HGNsCyjQI/+Lf40x7JpxXF8oim1E6EtDoYtGWAseelawus3IQ13nmo6nWzfyCA55KhAWf4VipelEy8DjcuFK"
        + "v6L0xwXnI0ECAwEAATANBgkqhkiG9w0BAQsFAAOBgQAuluNyPo1HksU3+Mr/PyRQIQS4BI7pRXN8mcejXmqyscdP"
        + "7S6J21FBFeRR8/XNjVOp4HT9uSc2hrRtTEHEZCmpyoxixbnM706ikTmC7SN/GgM+SmcoJ1ipJcNcl8N0X6zym4dm"
        + "yFfXKHu2PkTo7QFdpOJFvP3lIigcSZXozfmEDg==\n"
        + "-1\n";
    String entryBody = "abc";
    String journalBody = ""
        + "libcore.io.DiskLruCache\n"
        + "1\n"
        + "201105\n"
        + "2\n"
        + "\n"
        + "CLEAN " + urlKey + " " + entryMetadata.length() + " " + entryBody.length() + "\n";
    writeFile(cache.directory(), urlKey + ".0", entryMetadata);
    writeFile(cache.directory(), urlKey + ".1", entryBody);
    writeFile(cache.directory(), "journal", journalBody);
    cache = new Cache(cache.directory(), Integer.MAX_VALUE, fileSystem);
    client = client.newBuilder()
        .cache(cache)
        .build();

    Response response = get(url);
    assertThat(response.body().string()).isEqualTo(entryBody);
    assertThat(response.header("Content-Length")).isEqualTo("3");
    assertThat(response.header("etag")).isEqualTo("foo");
  }

  /** Exercise the cache format in OkHttp 2.7 and all earlier releases. */
  @Test public void testGoldenCacheHttpsResponseOkHttp27() throws Exception {
    HttpUrl url = server.url("/");
    String urlKey = Cache.key(url);
    String prefix = Platform.get().getPrefix();
    String entryMetadata = ""
        + "" + url + "\n"
        + "GET\n"
        + "0\n"
        + "HTTP/1.1 200 OK\n"
        + "4\n"
        + "Content-Length: 3\n"
        + prefix + "-Received-Millis: " + System.currentTimeMillis() + "\n"
        + prefix + "-Sent-Millis: " + System.currentTimeMillis() + "\n"
        + "Cache-Control: max-age=60\n"
        + "\n"
        + "TLS_ECDHE_RSA_WITH_AES_128_GCM_SHA256\n"
        + "1\n"
        + "MIIBnDCCAQWgAwIBAgIBATANBgkqhkiG9w0BAQsFADAUMRIwEAYDVQQDEwlsb2NhbGhvc3QwHhcNMTUxMjIyMDEx"
        + "MTQwWhcNMTUxMjIzMDExMTQwWjAUMRIwEAYDVQQDEwlsb2NhbGhvc3QwgZ8wDQYJKoZIhvcNAQEBBQADgY0AMIGJ"
        + "AoGBAJTn2Dh8xYmegvpOSmsKb2Os6Cxf1L4fYbnHr/turInUD5r1P7ZAuxurY880q3GT5bUDoirS3IfucddrT1Ac"
        + "AmUzEmk/FDjggiP8DlxFkY/XwXBlhRDVIp/mRuASPMGInckc0ZaixOkRFyrxADj+r1eaSmXCIvV5yTY6IaIokLj1"
        + "AgMBAAEwDQYJKoZIhvcNAQELBQADgYEAFblnedqtfRqI9j2WDyPPoG0NTZf9xwjeUu+ju+Ktty8u9k7Lgrrd/DH2"
        + "mQEtBD1Ctvp91MJfAClNg3faZzwClUyu5pd0QXRZEUwSwZQNen2QWDHRlVsItclBJ4t+AJLqTbwofWi4m4K8REOl"
        + "593hD55E4+lY22JZiVQyjsQhe6I=\n"
        + "0\n";
    String entryBody = "abc";
    String journalBody = ""
        + "libcore.io.DiskLruCache\n"
        + "1\n"
        + "201105\n"
        + "2\n"
        + "\n"
        + "DIRTY " + urlKey + "\n"
        + "CLEAN " + urlKey + " " + entryMetadata.length() + " " + entryBody.length() + "\n";
    writeFile(cache.directory(), urlKey + ".0", entryMetadata);
    writeFile(cache.directory(), urlKey + ".1", entryBody);
    writeFile(cache.directory(), "journal", journalBody);
    cache.close();
    cache = new Cache(cache.directory(), Integer.MAX_VALUE, fileSystem);
    client = client.newBuilder()
        .cache(cache)
        .build();

    Response response = get(url);
    assertThat(response.body().string()).isEqualTo(entryBody);
    assertThat(response.header("Content-Length")).isEqualTo("3");
  }

  /** The TLS version is present in OkHttp 3.0 and beyond. */
  @Test public void testGoldenCacheHttpsResponseOkHttp30() throws Exception {
    HttpUrl url = server.url("/");
    String urlKey = Cache.key(url);
    String prefix = Platform.get().getPrefix();
    String entryMetadata = ""
        + "" + url + "\n"
        + "GET\n"
        + "0\n"
        + "HTTP/1.1 200 OK\n"
        + "4\n"
        + "Content-Length: 3\n"
        + prefix + "-Received-Millis: " + System.currentTimeMillis() + "\n"
        + prefix + "-Sent-Millis: " + System.currentTimeMillis() + "\n"
        + "Cache-Control: max-age=60\n"
        + "\n"
        + "TLS_ECDHE_RSA_WITH_AES_128_GCM_SHA256\n"
        + "1\n"
        + "MIIBnDCCAQWgAwIBAgIBATANBgkqhkiG9w0BAQsFADAUMRIwEAYDVQQDEwlsb2NhbGhvc3QwHhcNMTUxMjIyMDEx"
        + "MTQwWhcNMTUxMjIzMDExMTQwWjAUMRIwEAYDVQQDEwlsb2NhbGhvc3QwgZ8wDQYJKoZIhvcNAQEBBQADgY0AMIGJ"
        + "AoGBAJTn2Dh8xYmegvpOSmsKb2Os6Cxf1L4fYbnHr/turInUD5r1P7ZAuxurY880q3GT5bUDoirS3IfucddrT1Ac"
        + "AmUzEmk/FDjggiP8DlxFkY/XwXBlhRDVIp/mRuASPMGInckc0ZaixOkRFyrxADj+r1eaSmXCIvV5yTY6IaIokLj1"
        + "AgMBAAEwDQYJKoZIhvcNAQELBQADgYEAFblnedqtfRqI9j2WDyPPoG0NTZf9xwjeUu+ju+Ktty8u9k7Lgrrd/DH2"
        + "mQEtBD1Ctvp91MJfAClNg3faZzwClUyu5pd0QXRZEUwSwZQNen2QWDHRlVsItclBJ4t+AJLqTbwofWi4m4K8REOl"
        + "593hD55E4+lY22JZiVQyjsQhe6I=\n"
        + "0\n"
        + "TLSv1.2\n";
    String entryBody = "abc";
    String journalBody = ""
        + "libcore.io.DiskLruCache\n"
        + "1\n"
        + "201105\n"
        + "2\n"
        + "\n"
        + "DIRTY " + urlKey + "\n"
        + "CLEAN " + urlKey + " " + entryMetadata.length() + " " + entryBody.length() + "\n";
    writeFile(cache.directory(), urlKey + ".0", entryMetadata);
    writeFile(cache.directory(), urlKey + ".1", entryBody);
    writeFile(cache.directory(), "journal", journalBody);
    cache.close();
    cache = new Cache(cache.directory(), Integer.MAX_VALUE, fileSystem);
    client = client.newBuilder()
        .cache(cache)
        .build();

    Response response = get(url);
    assertThat(response.body().string()).isEqualTo(entryBody);
    assertThat(response.header("Content-Length")).isEqualTo("3");
  }

  @Test public void testGoldenCacheHttpResponseOkHttp30() throws Exception {
    HttpUrl url = server.url("/");
    String urlKey = Cache.key(url);
    String prefix = Platform.get().getPrefix();
    String entryMetadata = ""
        + "" + url + "\n"
        + "GET\n"
        + "0\n"
        + "HTTP/1.1 200 OK\n"
        + "4\n"
        + "Cache-Control: max-age=60\n"
        + "Content-Length: 3\n"
        + prefix + "-Received-Millis: " + System.currentTimeMillis() + "\n"
        + prefix + "-Sent-Millis: " + System.currentTimeMillis() + "\n";
    String entryBody = "abc";
    String journalBody = ""
        + "libcore.io.DiskLruCache\n"
        + "1\n"
        + "201105\n"
        + "2\n"
        + "\n"
        + "DIRTY " + urlKey + "\n"
        + "CLEAN " + urlKey + " " + entryMetadata.length() + " " + entryBody.length() + "\n";
    writeFile(cache.directory(), urlKey + ".0", entryMetadata);
    writeFile(cache.directory(), urlKey + ".1", entryBody);
    writeFile(cache.directory(), "journal", journalBody);
    cache.close();
    cache = new Cache(cache.directory(), Integer.MAX_VALUE, fileSystem);
    client = client.newBuilder()
        .cache(cache)
        .build();

    Response response = get(url);
    assertThat(response.body().string()).isEqualTo(entryBody);
    assertThat(response.header("Content-Length")).isEqualTo("3");
  }

  @Test public void evictAll() throws Exception {
    server.enqueue(new MockResponse()
        .addHeader("Cache-Control: max-age=60")
        .setBody("A"));
    server.enqueue(new MockResponse()
        .setBody("B"));

    HttpUrl url = server.url("/");
    assertThat(get(url).body().string()).isEqualTo("A");
    client.cache().evictAll();
    assertThat(client.cache().size()).isEqualTo(0);
    assertThat(get(url).body().string()).isEqualTo("B");
  }

  @Test public void networkInterceptorInvokedForConditionalGet() throws Exception {
    server.enqueue(new MockResponse()
        .addHeader("ETag: v1")
        .setBody("A"));
    server.enqueue(new MockResponse()
        .setResponseCode(HttpURLConnection.HTTP_NOT_MODIFIED));

    // Seed the cache.
    HttpUrl url = server.url("/");
    assertThat(get(url).body().string()).isEqualTo("A");

    final AtomicReference<String> ifNoneMatch = new AtomicReference<>();
    client = client.newBuilder()
        .addNetworkInterceptor(chain -> {
          ifNoneMatch.compareAndSet(null, chain.request().header("If-None-Match"));
          return chain.proceed(chain.request());
        })
        .build();

    // Confirm the value is cached and intercepted.
    assertThat(get(url).body().string()).isEqualTo("A");
    assertThat(ifNoneMatch.get()).isEqualTo("v1");
  }

  @Test public void networkInterceptorNotInvokedForFullyCached() throws Exception {
    server.enqueue(new MockResponse()
        .addHeader("Cache-Control: max-age=60")
        .setBody("A"));

    // Seed the cache.
    HttpUrl url = server.url("/");
    assertThat(get(url).body().string()).isEqualTo("A");

    // Confirm the interceptor isn't exercised.
    client = client.newBuilder()
        .addNetworkInterceptor(chain -> { throw new AssertionError(); })
        .build();
    assertThat(get(url).body().string()).isEqualTo("A");
  }

  @Test public void iterateCache() throws Exception {
    // Put some responses in the cache.
    server.enqueue(new MockResponse()
        .setBody("a"));
    HttpUrl urlA = server.url("/a");
    assertThat(get(urlA).body().string()).isEqualTo("a");

    server.enqueue(new MockResponse()
        .setBody("b"));
    HttpUrl urlB = server.url("/b");
    assertThat(get(urlB).body().string()).isEqualTo("b");

    server.enqueue(new MockResponse()
        .setBody("c"));
    HttpUrl urlC = server.url("/c");
    assertThat(get(urlC).body().string()).isEqualTo("c");

    // Confirm the iterator returns those responses...
    Iterator<String> i = cache.urls();
    assertThat(i.hasNext()).isTrue();
    assertThat(i.next()).isEqualTo(urlA.toString());
    assertThat(i.hasNext()).isTrue();
    assertThat(i.next()).isEqualTo(urlB.toString());
    assertThat(i.hasNext()).isTrue();
    assertThat(i.next()).isEqualTo(urlC.toString());

    // ... and nothing else.
    assertThat(i.hasNext()).isFalse();
    try {
      i.next();
      fail();
    } catch (NoSuchElementException expected) {
    }
  }

  @Test public void iteratorRemoveFromCache() throws Exception {
    // Put a response in the cache.
    server.enqueue(new MockResponse()
        .addHeader("Cache-Control: max-age=60")
        .setBody("a"));
    HttpUrl url = server.url("/a");
    assertThat(get(url).body().string()).isEqualTo("a");

    // Remove it with iteration.
    Iterator<String> i = cache.urls();
    assertThat(i.next()).isEqualTo(url.toString());
    i.remove();

    // Confirm that subsequent requests suffer a cache miss.
    server.enqueue(new MockResponse()
        .setBody("b"));
    assertThat(get(url).body().string()).isEqualTo("b");
  }

  @Test public void iteratorRemoveWithoutNextThrows() throws Exception {
    // Put a response in the cache.
    server.enqueue(new MockResponse()
        .setBody("a"));
    HttpUrl url = server.url("/a");
    assertThat(get(url).body().string()).isEqualTo("a");

    Iterator<String> i = cache.urls();
    assertThat(i.hasNext()).isTrue();
    try {
      i.remove();
      fail();
    } catch (IllegalStateException expected) {
    }
  }

  @Test public void iteratorRemoveOncePerCallToNext() throws Exception {
    // Put a response in the cache.
    server.enqueue(new MockResponse()
        .setBody("a"));
    HttpUrl url = server.url("/a");
    assertThat(get(url).body().string()).isEqualTo("a");

    Iterator<String> i = cache.urls();
    assertThat(i.next()).isEqualTo(url.toString());
    i.remove();

    // Too many calls to remove().
    try {
      i.remove();
      fail();
    } catch (IllegalStateException expected) {
    }
  }

  @Test public void elementEvictedBetweenHasNextAndNext() throws Exception {
    // Put a response in the cache.
    server.enqueue(new MockResponse()
        .setBody("a"));
    HttpUrl url = server.url("/a");
    assertThat(get(url).body().string()).isEqualTo("a");

    // The URL will remain available if hasNext() returned true...
    Iterator<String> i = cache.urls();
    assertThat(i.hasNext()).isTrue();

    // ...so even when we evict the element, we still get something back.
    cache.evictAll();
    assertThat(i.next()).isEqualTo(url.toString());

    // Remove does nothing. But most importantly, it doesn't throw!
    i.remove();
  }

  @Test public void elementEvictedBeforeHasNextIsOmitted() throws Exception {
    // Put a response in the cache.
    server.enqueue(new MockResponse()
        .setBody("a"));
    HttpUrl url = server.url("/a");
    assertThat(get(url).body().string()).isEqualTo("a");

    Iterator<String> i = cache.urls();
    cache.evictAll();

    // The URL was evicted before hasNext() made any promises.
    assertThat(i.hasNext()).isFalse();
    try {
      i.next();
      fail();
    } catch (NoSuchElementException expected) {
    }
  }

  /** Test https://github.com/square/okhttp/issues/1712. */
  @Test public void conditionalMissUpdatesCache() throws Exception {
    server.enqueue(new MockResponse()
        .addHeader("ETag: v1")
        .setBody("A"));
    server.enqueue(new MockResponse()
        .setResponseCode(HttpURLConnection.HTTP_NOT_MODIFIED));
    server.enqueue(new MockResponse()
        .addHeader("ETag: v2")
        .setBody("B"));
    server.enqueue(new MockResponse()
        .setResponseCode(HttpURLConnection.HTTP_NOT_MODIFIED));

    HttpUrl url = server.url("/");
    assertThat(get(url).body().string()).isEqualTo("A");
    assertThat(get(url).body().string()).isEqualTo("A");
    assertThat(get(url).body().string()).isEqualTo("B");
    assertThat(get(url).body().string()).isEqualTo("B");

<<<<<<< HEAD
    assertEquals(null, server.takeRequest().getHeader("If-None-Match"));
    assertEquals("v1", server.takeRequest().getHeader("If-None-Match"));
    assertEquals("v1", server.takeRequest().getHeader("If-None-Match"));
    assertEquals("v2", server.takeRequest().getHeader("If-None-Match"));
=======
    assertThat(server.takeRequest().getHeader("If-None-Match")).isNull();
    assertThat(server.takeRequest().getHeader("If-None-Match")).isEqualTo("v1");
    assertThat(server.takeRequest().getHeader("If-None-Match")).isEqualTo("v1");
    assertThat(server.takeRequest().getHeader("If-None-Match")).isEqualTo("v2");
>>>>>>> 028028b9
  }

  @Test public void combinedCacheHeadersCanBeNonAscii() throws Exception {
    server.enqueue(new MockResponse()
        .addHeader("Last-Modified: " + formatDate(-1, TimeUnit.HOURS))
        .addHeader("Cache-Control: max-age=0")
        .addHeaderLenient("Alpha", "α")
        .addHeaderLenient("β", "Beta")
        .setBody("abcd"));
    server.enqueue(new MockResponse()
        .addHeader("Transfer-Encoding: none")
        .addHeaderLenient("Gamma", "Γ")
        .addHeaderLenient("Δ", "Delta")
        .setResponseCode(HttpURLConnection.HTTP_NOT_MODIFIED));

    Response response1 = get(server.url("/"));
    assertThat(response1.header("Alpha")).isEqualTo("α");
    assertThat(response1.header("β")).isEqualTo("Beta");
    assertThat(response1.body().string()).isEqualTo("abcd");

    Response response2 = get(server.url("/"));
    assertThat(response2.header("Alpha")).isEqualTo("α");
    assertThat(response2.header("β")).isEqualTo("Beta");
    assertThat(response2.header("Gamma")).isEqualTo("Γ");
    assertThat(response2.header("Δ")).isEqualTo("Delta");
    assertThat(response2.body().string()).isEqualTo("abcd");
  }

  @Test public void etagConditionCanBeNonAscii() throws Exception {
    server.enqueue(new MockResponse()
        .addHeaderLenient("Etag", "α")
        .addHeader("Cache-Control: max-age=0")
        .setBody("abcd"));
    server.enqueue(new MockResponse()
        .setResponseCode(HttpURLConnection.HTTP_NOT_MODIFIED));

    Response response1 = get(server.url("/"));
    assertThat(response1.body().string()).isEqualTo("abcd");

    Response response2 = get(server.url("/"));
    assertThat(response2.body().string()).isEqualTo("abcd");

<<<<<<< HEAD
    assertEquals(null, server.takeRequest().getHeader("If-None-Match"));
    assertEquals("α", server.takeRequest().getHeader("If-None-Match"));
=======
    assertThat(server.takeRequest().getHeader("If-None-Match")).isNull();
    assertThat(server.takeRequest().getHeader("If-None-Match")).isEqualTo("α");
>>>>>>> 028028b9
  }

  private Response get(HttpUrl url) throws IOException {
    Request request = new Request.Builder()
        .url(url)
        .build();
    return client.newCall(request).execute();
  }

  private void writeFile(File directory, String file, String content) throws IOException {
    BufferedSink sink = Okio.buffer(fileSystem.sink(new File(directory, file)));
    sink.writeUtf8(content);
    sink.close();
  }

  /**
   * @param delta the offset from the current date to use. Negative values yield dates in the past;
   * positive values yield dates in the future.
   */
  private String formatDate(long delta, TimeUnit timeUnit) {
    return formatDate(new Date(System.currentTimeMillis() + timeUnit.toMillis(delta)));
  }

  private String formatDate(Date date) {
    DateFormat rfc1123 = new SimpleDateFormat("EEE, dd MMM yyyy HH:mm:ss zzz", Locale.US);
    rfc1123.setTimeZone(TimeZone.getTimeZone("GMT"));
    return rfc1123.format(date);
  }

  private void assertNotCached(MockResponse response) throws Exception {
    server.enqueue(response.setBody("A"));
    server.enqueue(new MockResponse()
        .setBody("B"));

    HttpUrl url = server.url("/");
    assertThat(get(url).body().string()).isEqualTo("A");
    assertThat(get(url).body().string()).isEqualTo("B");
  }

  /** @return the request with the conditional get headers. */
  private RecordedRequest assertConditionallyCached(MockResponse response) throws Exception {
    // scenario 1: condition succeeds
    server.enqueue(response.setBody("A").setStatus("HTTP/1.1 200 A-OK"));
    server.enqueue(new MockResponse()
        .setResponseCode(HttpURLConnection.HTTP_NOT_MODIFIED));

    // scenario 2: condition fails
    server.enqueue(response.setBody("B")
        .setStatus("HTTP/1.1 200 B-OK"));
    server.enqueue(new MockResponse()
        .setStatus("HTTP/1.1 200 C-OK")
        .setBody("C"));

    HttpUrl valid = server.url("/valid");
    Response response1 = get(valid);
    assertThat(response1.body().string()).isEqualTo("A");
    assertThat(response1.code()).isEqualTo(HttpURLConnection.HTTP_OK);
    assertThat(response1.message()).isEqualTo("A-OK");
    Response response2 = get(valid);
    assertThat(response2.body().string()).isEqualTo("A");
    assertThat(response2.code()).isEqualTo(HttpURLConnection.HTTP_OK);
    assertThat(response2.message()).isEqualTo("A-OK");

    HttpUrl invalid = server.url("/invalid");
    Response response3 = get(invalid);
    assertThat(response3.body().string()).isEqualTo("B");
    assertThat(response3.code()).isEqualTo(HttpURLConnection.HTTP_OK);
    assertThat(response3.message()).isEqualTo("B-OK");
    Response response4 = get(invalid);
    assertThat(response4.body().string()).isEqualTo("C");
    assertThat(response4.code()).isEqualTo(HttpURLConnection.HTTP_OK);
    assertThat(response4.message()).isEqualTo("C-OK");

    server.takeRequest(); // regular get
    return server.takeRequest(); // conditional get
  }

  @Test public void immutableIsCached() throws Exception {
    server.enqueue(new MockResponse()
        .addHeader("Cache-Control", "immutable, max-age=10")
        .setBody("A"));
    server.enqueue(new MockResponse()
        .setBody("B"));

    HttpUrl url = server.url("/");
    assertThat(get(url).body().string()).isEqualTo("A");
    assertThat(get(url).body().string()).isEqualTo("A");
  }

  @Test public void immutableIsCachedAfterMultipleCalls() throws Exception {
    server.enqueue(new MockResponse()
        .setBody("A"));
    server.enqueue(new MockResponse()
        .addHeader("Cache-Control", "immutable, max-age=10")
        .setBody("B"));
    server.enqueue(new MockResponse()
        .setBody("C"));

    HttpUrl url = server.url("/");
    assertThat(get(url).body().string()).isEqualTo("A");
    assertThat(get(url).body().string()).isEqualTo("B");
    assertThat(get(url).body().string()).isEqualTo("B");
  }

  @Test public void immutableIsNotCachedBeyondFreshnessLifetime() throws Exception {
    //      last modified: 115 seconds ago
    //             served:  15 seconds ago
    //   default lifetime: (115 - 15) / 10 = 10 seconds
    //            expires:  10 seconds from served date = 5 seconds ago
    String lastModifiedDate = formatDate(-115, TimeUnit.SECONDS);
    RecordedRequest conditionalRequest = assertConditionallyCached(new MockResponse()
        .addHeader("Cache-Control: immutable")
        .addHeader("Last-Modified: " + lastModifiedDate)
        .addHeader("Date: " + formatDate(-15, TimeUnit.SECONDS)));
    assertThat(conditionalRequest.getHeader("If-Modified-Since")).isEqualTo(
        lastModifiedDate);
  }

  private void assertFullyCached(MockResponse response) throws Exception {
    server.enqueue(response.setBody("A"));
    server.enqueue(response.setBody("B"));

    HttpUrl url = server.url("/");
    assertThat(get(url).body().string()).isEqualTo("A");
    assertThat(get(url).body().string()).isEqualTo("A");
  }

  /**
   * Shortens the body of {@code response} but not the corresponding headers. Only useful to test
   * how clients respond to the premature conclusion of the HTTP body.
   */
  private MockResponse truncateViolently(MockResponse response, int numBytesToKeep) {
    response.setSocketPolicy(DISCONNECT_AT_END);
    Headers headers = response.getHeaders();
    Buffer truncatedBody = new Buffer();
    truncatedBody.write(response.getBody(), numBytesToKeep);
    response.setBody(truncatedBody);
    response.setHeaders(headers);
    return response;
  }

  enum TransferKind {
    CHUNKED {
      @Override void setBody(MockResponse response, Buffer content, int chunkSize) {
        response.setChunkedBody(content, chunkSize);
      }
    },
    FIXED_LENGTH {
      @Override void setBody(MockResponse response, Buffer content, int chunkSize) {
        response.setBody(content);
      }
    },
    END_OF_STREAM {
      @Override void setBody(MockResponse response, Buffer content, int chunkSize) {
        response.setBody(content);
        response.setSocketPolicy(DISCONNECT_AT_END);
        response.removeHeader("Content-Length");
      }
    };

    abstract void setBody(MockResponse response, Buffer content, int chunkSize) throws IOException;

    void setBody(MockResponse response, String content, int chunkSize) throws IOException {
      setBody(response, new Buffer().writeUtf8(content), chunkSize);
    }
  }

  /** Returns a gzipped copy of {@code bytes}. */
  public Buffer gzip(String data) throws IOException {
    Buffer result = new Buffer();
    BufferedSink sink = Okio.buffer(new GzipSink(result));
    sink.writeUtf8(data);
    sink.close();
    return result;
  }
}<|MERGE_RESOLUTION|>--- conflicted
+++ resolved
@@ -1866,13 +1866,8 @@
     assertThat(response1.header("Warning")).isEqualTo("199 test danger");
 
     Response response2 = get(server.url("/"));
-<<<<<<< HEAD
-    assertEquals("A", response2.body().string());
-    assertEquals(null, response2.header("Warning"));
-=======
     assertThat(response2.body().string()).isEqualTo("A");
     assertThat(response2.header("Warning")).isNull();
->>>>>>> 028028b9
   }
 
   @Test public void getHeadersRetainsCached200LevelWarnings() throws Exception {
@@ -1916,16 +1911,10 @@
     // A cache miss writes the cache.
     long t0 = System.currentTimeMillis();
     Response response1 = get(server.url("/a"));
-<<<<<<< HEAD
-    assertEquals("A", response1.body().string());
-    assertEquals(null, response1.header("Allow"));
-    assertEquals(0, response1.receivedResponseAtMillis() - t0, 250.0);
-=======
     assertThat(response1.body().string()).isEqualTo("A");
     assertThat(response1.header("Allow")).isNull();
     assertThat((double) (response1.receivedResponseAtMillis() - t0)).isCloseTo(
         (double) 0, offset(250.0));
->>>>>>> 028028b9
 
     // A conditional cache hit updates the cache.
     Thread.sleep(500); // Make sure t0 and t1 are distinct.
@@ -2409,17 +2398,10 @@
     assertThat(get(url).body().string()).isEqualTo("B");
     assertThat(get(url).body().string()).isEqualTo("B");
 
-<<<<<<< HEAD
-    assertEquals(null, server.takeRequest().getHeader("If-None-Match"));
-    assertEquals("v1", server.takeRequest().getHeader("If-None-Match"));
-    assertEquals("v1", server.takeRequest().getHeader("If-None-Match"));
-    assertEquals("v2", server.takeRequest().getHeader("If-None-Match"));
-=======
     assertThat(server.takeRequest().getHeader("If-None-Match")).isNull();
     assertThat(server.takeRequest().getHeader("If-None-Match")).isEqualTo("v1");
     assertThat(server.takeRequest().getHeader("If-None-Match")).isEqualTo("v1");
     assertThat(server.takeRequest().getHeader("If-None-Match")).isEqualTo("v2");
->>>>>>> 028028b9
   }
 
   @Test public void combinedCacheHeadersCanBeNonAscii() throws Exception {
@@ -2462,13 +2444,8 @@
     Response response2 = get(server.url("/"));
     assertThat(response2.body().string()).isEqualTo("abcd");
 
-<<<<<<< HEAD
-    assertEquals(null, server.takeRequest().getHeader("If-None-Match"));
-    assertEquals("α", server.takeRequest().getHeader("If-None-Match"));
-=======
     assertThat(server.takeRequest().getHeader("If-None-Match")).isNull();
     assertThat(server.takeRequest().getHeader("If-None-Match")).isEqualTo("α");
->>>>>>> 028028b9
   }
 
   private Response get(HttpUrl url) throws IOException {
