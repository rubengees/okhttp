--- conflicted
+++ resolved
@@ -76,22 +76,6 @@
   }
 
   @Test public void invalidCharacters() throws Exception {
-<<<<<<< HEAD
-    assertEquals(null, Cookie.parse(url, "a\u0000b=cd"));
-    assertEquals(null, Cookie.parse(url, "ab=c\u0000d"));
-    assertEquals(null, Cookie.parse(url, "a\u0001b=cd"));
-    assertEquals(null, Cookie.parse(url, "ab=c\u0001d"));
-    assertEquals(null, Cookie.parse(url, "a\u0009b=cd"));
-    assertEquals(null, Cookie.parse(url, "ab=c\u0009d"));
-    assertEquals(null, Cookie.parse(url, "a\u001fb=cd"));
-    assertEquals(null, Cookie.parse(url, "ab=c\u001fd"));
-    assertEquals(null, Cookie.parse(url, "a\u007fb=cd"));
-    assertEquals(null, Cookie.parse(url, "ab=c\u007fd"));
-    assertEquals(null, Cookie.parse(url, "a\u0080b=cd"));
-    assertEquals(null, Cookie.parse(url, "ab=c\u0080d"));
-    assertEquals(null, Cookie.parse(url, "a\u00ffb=cd"));
-    assertEquals(null, Cookie.parse(url, "ab=c\u00ffd"));
-=======
     assertThat(Cookie.parse(url, "a\u0000b=cd")).isNull();
     assertThat(Cookie.parse(url, "ab=c\u0000d")).isNull();
     assertThat(Cookie.parse(url, "a\u0001b=cd")).isNull();
@@ -106,7 +90,6 @@
     assertThat(Cookie.parse(url, "ab=c\u0080d")).isNull();
     assertThat(Cookie.parse(url, "a\u00ffb=cd")).isNull();
     assertThat(Cookie.parse(url, "ab=c\u00ffd")).isNull();
->>>>>>> 028028b9
   }
 
   @Test public void maxAge() throws Exception {
