/*
 * Copyright (C) 2015 Square, Inc.
 *
 * Licensed under the Apache License, Version 2.0 (the "License");
 * you may not use this file except in compliance with the License.
 * You may obtain a copy of the License at
 *
 *      http://www.apache.org/licenses/LICENSE-2.0
 *
 * Unless required by applicable law or agreed to in writing, software
 * distributed under the License is distributed on an "AS IS" BASIS,
 * WITHOUT WARRANTIES OR CONDITIONS OF ANY KIND, either express or implied.
 * See the License for the specific language governing permissions and
 * limitations under the License.
 */
package okhttp3;

import java.util.ArrayList;
import java.util.List;
import java.util.Set;
import java.util.concurrent.CopyOnWriteArraySet;
import javax.net.ssl.SSLSocket;
import javax.net.ssl.SSLSocketFactory;
import org.junit.Test;

import static java.util.Arrays.asList;
import static org.assertj.core.api.Assertions.assertThat;
import static org.junit.Assert.fail;

public final class ConnectionSpecTest {
  @Test public void noTlsVersions() throws Exception {
    try {
      new ConnectionSpec.Builder(ConnectionSpec.MODERN_TLS)
          .tlsVersions(new TlsVersion[0])
          .build();
      fail();
    } catch (IllegalArgumentException expected) {
      assertThat(expected.getMessage()).isEqualTo("At least one TLS version is required");
    }
  }

  @Test public void noCipherSuites() throws Exception {
    try {
      new ConnectionSpec.Builder(ConnectionSpec.MODERN_TLS)
          .cipherSuites(new CipherSuite[0])
          .build();
      fail();
    } catch (IllegalArgumentException expected) {
      assertThat(expected.getMessage()).isEqualTo("At least one cipher suite is required");
    }
  }

  @Test public void cleartextBuilder() throws Exception {
    ConnectionSpec cleartextSpec = new ConnectionSpec.Builder(false).build();
    assertThat(cleartextSpec.isTls()).isFalse();
  }

  @Test public void tlsBuilder_explicitCiphers() throws Exception {
    ConnectionSpec tlsSpec = new ConnectionSpec.Builder(true)
        .cipherSuites(CipherSuite.TLS_RSA_WITH_RC4_128_MD5)
        .tlsVersions(TlsVersion.TLS_1_2)
        .supportsTlsExtensions(true)
        .build();
    assertThat(tlsSpec.cipherSuites()).containsExactly(CipherSuite.TLS_RSA_WITH_RC4_128_MD5);
    assertThat(tlsSpec.tlsVersions()).containsExactly(TlsVersion.TLS_1_2);
    assertThat(tlsSpec.supportsTlsExtensions()).isTrue();
  }

  @Test public void tlsBuilder_defaultCiphers() throws Exception {
    ConnectionSpec tlsSpec = new ConnectionSpec.Builder(true)
        .tlsVersions(TlsVersion.TLS_1_2)
        .supportsTlsExtensions(true)
        .build();
    assertThat(tlsSpec.cipherSuites()).isNull();
    assertThat(tlsSpec.tlsVersions()).containsExactly(TlsVersion.TLS_1_2);
    assertThat(tlsSpec.supportsTlsExtensions()).isTrue();
  }

  @Test public void tls_defaultCiphers_noFallbackIndicator() throws Exception {
    ConnectionSpec tlsSpec = new ConnectionSpec.Builder(true)
        .tlsVersions(TlsVersion.TLS_1_2)
        .supportsTlsExtensions(false)
        .build();

    SSLSocket socket = (SSLSocket) SSLSocketFactory.getDefault().createSocket();
    socket.setEnabledCipherSuites(new String[] {
        CipherSuite.TLS_RSA_WITH_RC4_128_MD5.javaName,
        CipherSuite.TLS_RSA_WITH_RC4_128_SHA.javaName,
    });
    socket.setEnabledProtocols(new String[] {
        TlsVersion.TLS_1_2.javaName,
        TlsVersion.TLS_1_1.javaName,
    });

    assertThat(tlsSpec.isCompatible(socket)).isTrue();
    tlsSpec.apply(socket, false /* isFallback */);

    assertThat(socket.getEnabledProtocols()).containsExactly(TlsVersion.TLS_1_2.javaName);

    assertThat(socket.getEnabledCipherSuites()).containsExactlyInAnyOrder(
        CipherSuite.TLS_RSA_WITH_RC4_128_MD5.javaName,
        CipherSuite.TLS_RSA_WITH_RC4_128_SHA.javaName);
  }

  @Test public void tls_defaultCiphers_withFallbackIndicator() throws Exception {
    ConnectionSpec tlsSpec = new ConnectionSpec.Builder(true)
        .tlsVersions(TlsVersion.TLS_1_2)
        .supportsTlsExtensions(false)
        .build();

    SSLSocket socket = (SSLSocket) SSLSocketFactory.getDefault().createSocket();
    socket.setEnabledCipherSuites(new String[] {
        CipherSuite.TLS_RSA_WITH_RC4_128_MD5.javaName,
        CipherSuite.TLS_RSA_WITH_RC4_128_SHA.javaName,
    });
    socket.setEnabledProtocols(new String[] {
        TlsVersion.TLS_1_2.javaName,
        TlsVersion.TLS_1_1.javaName,
    });

    assertThat(tlsSpec.isCompatible(socket)).isTrue();
    tlsSpec.apply(socket, true /* isFallback */);

    assertThat(socket.getEnabledProtocols()).containsExactly(TlsVersion.TLS_1_2.javaName);

    List<String> expectedCipherSuites = new ArrayList<>();
    expectedCipherSuites.add(CipherSuite.TLS_RSA_WITH_RC4_128_MD5.javaName);
    expectedCipherSuites.add(CipherSuite.TLS_RSA_WITH_RC4_128_SHA.javaName);
    if (asList(socket.getSupportedCipherSuites()).contains("TLS_FALLBACK_SCSV")) {
      expectedCipherSuites.add("TLS_FALLBACK_SCSV");
    }
    assertThat(socket.getEnabledCipherSuites()).containsExactlyElementsOf(expectedCipherSuites);
  }

  @Test public void tls_explicitCiphers() throws Exception {
    ConnectionSpec tlsSpec = new ConnectionSpec.Builder(true)
        .cipherSuites(CipherSuite.TLS_RSA_WITH_RC4_128_MD5)
        .tlsVersions(TlsVersion.TLS_1_2)
        .supportsTlsExtensions(false)
        .build();

    SSLSocket socket = (SSLSocket) SSLSocketFactory.getDefault().createSocket();
    socket.setEnabledCipherSuites(new String[] {
        CipherSuite.TLS_RSA_WITH_RC4_128_MD5.javaName,
        CipherSuite.TLS_RSA_WITH_RC4_128_SHA.javaName,
    });
    socket.setEnabledProtocols(new String[] {
        TlsVersion.TLS_1_2.javaName,
        TlsVersion.TLS_1_1.javaName,
    });

    assertThat(tlsSpec.isCompatible(socket)).isTrue();
    tlsSpec.apply(socket, true /* isFallback */);

    assertThat(socket.getEnabledProtocols()).containsExactly(TlsVersion.TLS_1_2.javaName);

    List<String> expectedCipherSuites = new ArrayList<>();
    expectedCipherSuites.add(CipherSuite.TLS_RSA_WITH_RC4_128_MD5.javaName);
    if (asList(socket.getSupportedCipherSuites()).contains("TLS_FALLBACK_SCSV")) {
      expectedCipherSuites.add("TLS_FALLBACK_SCSV");
    }
    assertThat(socket.getEnabledCipherSuites()).containsExactlyElementsOf(expectedCipherSuites);
  }

  @Test public void tls_stringCiphersAndVersions() throws Exception {
    // Supporting arbitrary input strings allows users to enable suites and versions that are not
    // yet known to the library, but are supported by the platform.
    ConnectionSpec tlsSpec = new ConnectionSpec.Builder(ConnectionSpec.MODERN_TLS)
        .cipherSuites("MAGIC-CIPHER")
        .tlsVersions("TLS9k")
        .build();
  }

  @Test public void tls_missingRequiredCipher() throws Exception {
    ConnectionSpec tlsSpec = new ConnectionSpec.Builder(true)
        .cipherSuites(CipherSuite.TLS_RSA_WITH_RC4_128_MD5)
        .tlsVersions(TlsVersion.TLS_1_2)
        .supportsTlsExtensions(false)
        .build();

    SSLSocket socket = (SSLSocket) SSLSocketFactory.getDefault().createSocket();
    socket.setEnabledProtocols(new String[] {
        TlsVersion.TLS_1_2.javaName,
        TlsVersion.TLS_1_1.javaName,
    });

    socket.setEnabledCipherSuites(new String[] {
        CipherSuite.TLS_RSA_WITH_RC4_128_SHA.javaName,
        CipherSuite.TLS_RSA_WITH_RC4_128_MD5.javaName,
    });
    assertThat(tlsSpec.isCompatible(socket)).isTrue();

    socket.setEnabledCipherSuites(new String[] {
        CipherSuite.TLS_RSA_WITH_RC4_128_SHA.javaName,
    });
    assertThat(tlsSpec.isCompatible(socket)).isFalse();
  }

  @Test public void allEnabledCipherSuites() throws Exception {
    ConnectionSpec tlsSpec = new ConnectionSpec.Builder(ConnectionSpec.MODERN_TLS)
        .allEnabledCipherSuites()
        .build();
    assertThat(tlsSpec.cipherSuites()).isNull();

    SSLSocket sslSocket = (SSLSocket) SSLSocketFactory.getDefault().createSocket();
    sslSocket.setEnabledCipherSuites(new String[] {
        CipherSuite.TLS_RSA_WITH_RC4_128_SHA.javaName,
        CipherSuite.TLS_RSA_WITH_RC4_128_MD5.javaName,
    });

    tlsSpec.apply(sslSocket, false);
    assertThat(sslSocket.getEnabledCipherSuites()).containsExactly(
        CipherSuite.TLS_RSA_WITH_RC4_128_SHA.javaName,
        CipherSuite.TLS_RSA_WITH_RC4_128_MD5.javaName);
  }

  @Test public void allEnabledTlsVersions() throws Exception {
    ConnectionSpec tlsSpec = new ConnectionSpec.Builder(ConnectionSpec.MODERN_TLS)
        .allEnabledTlsVersions()
        .build();
    assertThat(tlsSpec.tlsVersions()).isNull();

    SSLSocket sslSocket = (SSLSocket) SSLSocketFactory.getDefault().createSocket();
    sslSocket.setEnabledProtocols(new String[] {
        TlsVersion.SSL_3_0.javaName(),
        TlsVersion.TLS_1_1.javaName()
    });

    tlsSpec.apply(sslSocket, false);
    assertThat(sslSocket.getEnabledProtocols()).containsExactly(
        TlsVersion.SSL_3_0.javaName(), TlsVersion.TLS_1_1.javaName());
  }

  @Test public void tls_missingTlsVersion() throws Exception {
    ConnectionSpec tlsSpec = new ConnectionSpec.Builder(true)
        .cipherSuites(CipherSuite.TLS_RSA_WITH_RC4_128_MD5)
        .tlsVersions(TlsVersion.TLS_1_2)
        .supportsTlsExtensions(false)
        .build();

    SSLSocket socket = (SSLSocket) SSLSocketFactory.getDefault().createSocket();
    socket.setEnabledCipherSuites(new String[] {
        CipherSuite.TLS_RSA_WITH_RC4_128_MD5.javaName,
    });

    socket.setEnabledProtocols(
        new String[] {TlsVersion.TLS_1_2.javaName, TlsVersion.TLS_1_1.javaName});
    assertThat(tlsSpec.isCompatible(socket)).isTrue();

    socket.setEnabledProtocols(new String[] {TlsVersion.TLS_1_1.javaName});
    assertThat(tlsSpec.isCompatible(socket)).isFalse();
  }

  @Test public void equalsAndHashCode() throws Exception {
    ConnectionSpec allCipherSuites = new ConnectionSpec.Builder(ConnectionSpec.MODERN_TLS)
        .allEnabledCipherSuites()
        .build();
    ConnectionSpec allTlsVersions = new ConnectionSpec.Builder(ConnectionSpec.MODERN_TLS)
        .allEnabledTlsVersions()
        .build();

    Set<Object> set = new CopyOnWriteArraySet<>();
    assertThat(set.add(ConnectionSpec.MODERN_TLS)).isTrue();
    assertThat(set.add(ConnectionSpec.COMPATIBLE_TLS)).isTrue();
    assertThat(set.add(ConnectionSpec.CLEARTEXT)).isTrue();
    assertThat(set.add(allTlsVersions)).isTrue();
    assertThat(set.add(allCipherSuites)).isTrue();

    assertThat(set.remove(ConnectionSpec.MODERN_TLS)).isTrue();
    assertThat(set.remove(ConnectionSpec.COMPATIBLE_TLS)).isTrue();
    assertThat(set.remove(ConnectionSpec.CLEARTEXT)).isTrue();
    assertThat(set.remove(allTlsVersions)).isTrue();
    assertThat(set.remove(allCipherSuites)).isTrue();
    assertThat(set).isEmpty();
  }

  @Test public void allEnabledToString() throws Exception {
    ConnectionSpec connectionSpec = new ConnectionSpec.Builder(ConnectionSpec.MODERN_TLS)
        .allEnabledTlsVersions()
        .allEnabledCipherSuites()
        .build();
    assertThat(connectionSpec.toString()).isEqualTo(
        ("ConnectionSpec(cipherSuites=[all enabled], tlsVersions=[all enabled], "
        + "supportsTlsExtensions=true)"));
  }

  @Test public void simpleToString() throws Exception {
    ConnectionSpec connectionSpec = new ConnectionSpec.Builder(ConnectionSpec.MODERN_TLS)
        .tlsVersions(TlsVersion.TLS_1_2)
        .cipherSuites(CipherSuite.TLS_RSA_WITH_RC4_128_MD5)
        .build();
<<<<<<< HEAD
    assertEquals("ConnectionSpec(cipherSuites=[SSL_RSA_WITH_RC4_128_MD5], tlsVersions=[TLS_1_2], "
        + "supportsTlsExtensions=true)", connectionSpec.toString());
  }

  private static <T> Set<T> set(T... values) {
    return new LinkedHashSet<>(Arrays.asList(values));
=======
    assertThat(connectionSpec.toString()).isEqualTo(
        ("ConnectionSpec(cipherSuites=[SSL_RSA_WITH_RC4_128_MD5], tlsVersions=[TLS_1_2], "
        + "supportsTlsExtensions=true)"));
>>>>>>> 028028b9
  }
}<|MERGE_RESOLUTION|>--- conflicted
+++ resolved
@@ -289,17 +289,8 @@
         .tlsVersions(TlsVersion.TLS_1_2)
         .cipherSuites(CipherSuite.TLS_RSA_WITH_RC4_128_MD5)
         .build();
-<<<<<<< HEAD
-    assertEquals("ConnectionSpec(cipherSuites=[SSL_RSA_WITH_RC4_128_MD5], tlsVersions=[TLS_1_2], "
-        + "supportsTlsExtensions=true)", connectionSpec.toString());
-  }
-
-  private static <T> Set<T> set(T... values) {
-    return new LinkedHashSet<>(Arrays.asList(values));
-=======
     assertThat(connectionSpec.toString()).isEqualTo(
         ("ConnectionSpec(cipherSuites=[SSL_RSA_WITH_RC4_128_MD5], tlsVersions=[TLS_1_2], "
         + "supportsTlsExtensions=true)"));
->>>>>>> 028028b9
   }
 }