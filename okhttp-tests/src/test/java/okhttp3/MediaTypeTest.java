--- conflicted
+++ resolved
@@ -24,14 +24,9 @@
 import org.junit.runners.Parameterized;
 
 import static java.nio.charset.StandardCharsets.UTF_8;
-<<<<<<< HEAD
-import static org.junit.Assert.assertEquals;
-import static org.junit.Assert.assertNull;
-import static org.junit.Assert.assertTrue;
-=======
 import static java.util.Arrays.asList;
 import static org.assertj.core.api.Assertions.assertThat;
->>>>>>> 028028b9
+import static org.junit.Assert.assertTrue;
 import static org.junit.Assert.fail;
 
 /**
@@ -61,15 +56,6 @@
 
   @Test public void testParse() throws Exception {
     MediaType mediaType = parse("text/plain;boundary=foo;charset=utf-8");
-<<<<<<< HEAD
-    assertEquals("text", mediaType.type());
-    assertEquals("plain", mediaType.subtype());
-    assertEquals("UTF-8", mediaType.charset().name());
-    assertEquals("text/plain;boundary=foo;charset=utf-8", mediaType.toString());
-    assertTrue(mediaType.equals(parse("text/plain;boundary=foo;charset=utf-8")));
-    assertEquals(mediaType.hashCode(),
-        parse("text/plain;boundary=foo;charset=utf-8").hashCode());
-=======
     assertThat(mediaType.type()).isEqualTo("text");
     assertThat(mediaType.subtype()).isEqualTo("plain");
     assertThat(mediaType.charset().name()).isEqualTo("UTF-8");
@@ -77,7 +63,6 @@
     assertThat(parse("text/plain;boundary=foo;charset=utf-8")).isEqualTo(mediaType);
     assertThat(parse("text/plain;boundary=foo;charset=utf-8").hashCode()).isEqualTo(
         (long) mediaType.hashCode());
->>>>>>> 028028b9
   }
 
   @Test public void testValidParse() throws Exception {
